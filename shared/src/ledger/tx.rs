--- conflicted
+++ resolved
@@ -777,17 +777,12 @@
         }
     }
 
-<<<<<<< HEAD
-    let tx_code_path = String::from_utf8(args.tx_code_path).unwrap();
-    let tx_code_hash = query_wasm_code_hash::<_, IO>(client, tx_code_path)
-        .await
-        .unwrap();
-=======
-    let tx_code_hash =
-        query_wasm_code_hash(client, args.tx_code_path.to_str().unwrap())
-            .await
-            .unwrap();
->>>>>>> b6714b5e
+    let tx_code_hash = query_wasm_code_hash::<_, IO>(
+        client,
+        args.tx_code_path.to_str().unwrap(),
+    )
+    .await
+    .unwrap();
 
     let data = args
         .validator
@@ -835,12 +830,6 @@
         }
     }
 
-<<<<<<< HEAD
-    let tx_code_path = String::from_utf8(args.tx_code_path).unwrap();
-    let tx_code_hash = query_wasm_code_hash::<_, IO>(client, tx_code_path)
-        .await
-        .unwrap();
-=======
     let params: PosParams = rpc::get_pos_params(client).await;
     let current_epoch = rpc::query_epoch(client).await;
     let pipeline_epoch = current_epoch + params.pipeline_len;
@@ -850,7 +839,8 @@
             .await
             .expect("Validator state should be defined.");
     if validator_state_at_pipeline != ValidatorState::Jailed {
-        eprintln!(
+        edisplay!(
+            IO,
             "The given validator address {} is not jailed at the pipeline \
              epoch when it would be restored to one of the validator sets.",
             &args.validator
@@ -871,7 +861,8 @@
         let eligible_epoch =
             last_slash_epoch + params.slash_processing_epoch_offset();
         if current_epoch < eligible_epoch {
-            eprintln!(
+            edisplay!(
+                IO,
                 "The given validator address {} is currently frozen and not \
                  yet eligible to be unjailed.",
                 &args.validator
@@ -884,11 +875,12 @@
         }
     }
 
-    let tx_code_hash =
-        query_wasm_code_hash(client, args.tx_code_path.to_str().unwrap())
-            .await
-            .unwrap();
->>>>>>> b6714b5e
+    let tx_code_hash = query_wasm_code_hash::<_, IO>(
+        client,
+        args.tx_code_path.to_str().unwrap(),
+    )
+    .await
+    .unwrap();
 
     let data = args
         .validator
@@ -1291,12 +1283,7 @@
     .await?;
     // We cannot check the receiver
 
-<<<<<<< HEAD
-    let token =
-        token_exists_or_err::<_, IO>(args.token, args.tx.force, client).await?;
-=======
     let token = args.token;
->>>>>>> b6714b5e
 
     // Check source balance
     let balance_key = token::balance_key(&token, &source);
@@ -1476,36 +1463,17 @@
     source_exists_or_err::<_, IO>(source.clone(), args.tx.force, client)
         .await?;
     // Check that the target address exists on chain
-<<<<<<< HEAD
     target_exists_or_err::<_, IO>(target.clone(), args.tx.force, client)
         .await?;
-    // Check that the token address exists on chain
-    token_exists_or_err::<_, IO>(token.clone(), args.tx.force, client).await?;
-=======
-    target_exists_or_err(target.clone(), args.tx.force, client).await?;
->>>>>>> b6714b5e
     // Check source balance
     let balance_key = token::balance_key(&token, &source);
 
     // validate the amount given
-<<<<<<< HEAD
-    let validated_amount = validate_amount::<_, IO>(
-        client,
-        args.amount,
-        &token,
-        &sub_prefix,
-        args.tx.force,
-    )
-    .await
-    .expect("expected to validate amount");
-    let validate_fee = validate_amount::<_, IO>(
-=======
     let validated_amount =
-        validate_amount(client, args.amount, &token, args.tx.force)
+        validate_amount::<_, IO>(client, args.amount, &token, args.tx.force)
             .await
             .expect("expected to validate amount");
-    let validate_fee = validate_amount(
->>>>>>> b6714b5e
+    let validate_fee = validate_amount::<_, IO>(
         client,
         args.tx.fee_amount,
         &args.tx.fee_token,
@@ -1516,12 +1484,8 @@
 
     args.amount = InputAmount::Validated(validated_amount);
     args.tx.fee_amount = InputAmount::Validated(validate_fee);
-<<<<<<< HEAD
 
     check_balance_too_low_err::<C, IO>(
-=======
-    check_balance_too_low_err::<C>(
->>>>>>> b6714b5e
         &token,
         &source,
         validated_amount.amount,
@@ -1912,32 +1876,6 @@
     }
 }
 
-<<<<<<< HEAD
-/// Returns the given token if the given address exists on chain
-/// otherwise returns an error, force forces the address through even
-/// if it isn't on chain
-pub async fn token_exists_or_err<
-    C: crate::ledger::queries::Client + Sync,
-    IO: Io,
->(
-    token: Address,
-    force: bool,
-    client: &C,
-) -> Result<Address, Error> {
-    let message =
-        format!("The token address {} doesn't exist on chain.", token);
-    address_exists_or_err::<_, _, IO>(
-        token,
-        force,
-        client,
-        message,
-        Error::TokenDoesNotExist,
-    )
-    .await
-}
-
-=======
->>>>>>> b6714b5e
 /// Returns the given source address if the given address exists on chain
 /// otherwise returns an error, force forces the address through even
 /// if it isn't on chain
@@ -2011,8 +1949,14 @@
                          transfer is {} and the balance is {}.",
                         source,
                         token,
-                        format_denominated_amount(client, token, amount).await,
-                        format_denominated_amount(client, token, balance).await,
+                        format_denominated_amount::<_, IO>(
+                            client, token, amount
+                        )
+                        .await,
+                        format_denominated_amount::<_, IO>(
+                            client, token, balance
+                        )
+                        .await,
                     );
                     Ok(())
                 } else {
