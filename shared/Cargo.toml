--- conflicted
+++ resolved
@@ -106,27 +106,7 @@
 tendermint-proto-abci = {package = "tendermint-proto", git = "https://github.com/heliaxdev/tendermint-rs", branch = "yuji/rebase_v0.23.5", optional = true}
 tendermint-stable = {package = "tendermint", git = "https://github.com/heliaxdev/tendermint-rs", branch = "yuji/rebase_v0.23.5", optional = true}
 thiserror = "1.0.30"
-<<<<<<< HEAD
 tracing = "0.1.30"
-wasmer = {version = "=1.0.2", optional = true}
-wasmer-cache = {version = "=1.0.2", optional = true}
-wasmer-compiler-cranelift = {version = "=1.0.2", optional = true}
-wasmer-compiler-singlepass = {version = "=1.0.2", optional = true}
-wasmer-engine-jit = {version = "=1.0.2", optional = true}
-wasmer-vm = {version = "=1.0.2", optional = true}
-wasmparser = "0.81.0"
-
-# TODO wasmer 2.x
-# loupe = {version = "0.1.3", optional = true}
-# wasmer = {version = "=2.1.0", optional = true}
-# wasmer-cache = {version = "=2.1.0", optional = true}
-# wasmer-compiler-cranelift = {version = "=2.1.0", optional = true}
-# wasmer-compiler-singlepass = {version = "=2.1.0", optional = true}
-# wasmer-engine-dylib = {version = "=2.1.0", optional = true}
-# wasmer-engine-universal = {version = "=2.1.0", optional = true}
-# wasmer-vm = {version = "=2.1.0", optional = true}
-=======
-tracing = "0.1.29"
 wasmer = {version = "=2.2.0", optional = true}
 wasmer-cache = {version = "=2.2.0", optional = true}
 wasmer-compiler-singlepass = {version = "=2.2.0", optional = true}
@@ -134,7 +114,6 @@
 wasmer-engine-universal = {version = "=2.2.0", optional = true}
 wasmer-vm = {version = "2.2.0", optional = true}
 wasmparser = "0.83.0"
->>>>>>> 7cc9dbbd
 
 [dev-dependencies]
 assert_matches = "1.5.0"
