--- conflicted
+++ resolved
@@ -93,16 +93,12 @@
                 // bond first.
                 // First, credit the bond's source with the initial stake,
                 // before we initialize the bond below
-<<<<<<< HEAD
-                tx_env.credit_tokens(source, &native_token, initial_stake);
-=======
                 tx_env.credit_tokens(
                     source,
-                    &staking_token_address(),
+                    &native_token,
                     None,
                     initial_stake,
                 );
->>>>>>> 490b9e58
             }
             native_token
         });
