--- conflicted
+++ resolved
@@ -6,11 +6,7 @@
 
 use std::cmp::Ordering;
 use std::fmt;
-<<<<<<< HEAD
-use std::ops::{Add, AddAssign, BitAnd, Div, Mul, Neg, Rem, Sub, SubAssign};
 use std::str::FromStr;
-=======
->>>>>>> a78ec98a
 
 use borsh::{BorshDeserialize, BorshSchema, BorshSerialize};
 use impl_num_traits::impl_uint_num_traits;
@@ -515,7 +511,13 @@
 
     fn from_str(num: &str) -> Result<Self, Self::Err> {
         if let Some(("", neg_num)) = num.split_once('-') {
-            let uint = neg_num.parse::<Uint>()?.negate();
+            let (uint, overflow) = neg_num.parse::<Uint>()?.negate();
+            if overflow {
+                return Err(Box::new(std::io::Error::new(
+                    std::io::ErrorKind::InvalidData,
+                    "I256 overflow",
+                )));
+            }
             Ok(I256(uint))
         } else {
             let uint = num.parse::<Uint>()?;
@@ -526,8 +528,9 @@
 
 impl I256 {
     /// Compute the two's complement of a number.
-    pub fn negate(&self) -> Self {
-        Self(self.0.negate())
+    pub fn negate(&self) -> Option<Self> {
+        let (uint, overflow) = self.0.negate();
+        if overflow { None } else { Some(Self(uint)) }
     }
 
     /// Check if the amount is not negative (greater
@@ -1136,15 +1139,16 @@
     }
 
     #[test]
-<<<<<<< HEAD
     fn test_i256_str_roundtrip() {
-        let minus_one = I256::one().negate();
+        let minus_one = I256::one().negate().unwrap();
         let minus_one_str = minus_one.to_string();
         assert_eq!(minus_one_str, "-1");
 
         let parsed: I256 = minus_one_str.parse().unwrap();
         assert_eq!(minus_one, parsed);
-=======
+    }
+
+    #[test]
     fn test_i128_try_from_i256() {
         for src in [
             I256::from(0),
@@ -1169,6 +1173,5 @@
             // Out of i128 range, but must not panic!
             let _res = i128::try_from(src);
         }
->>>>>>> a78ec98a
     }
 }