--- conflicted
+++ resolved
@@ -16,24 +16,15 @@
 use namada_core::arith::{checked, CheckedAdd, CheckedSub};
 use namada_core::booleans::BoolResultUnitExt;
 use namada_core::collections::HashSet;
-<<<<<<< HEAD
 use namada_core::ibc::apps::transfer::types::is_sender_chain_source;
 use namada_core::ibc::apps::transfer::types::packet::PacketData;
-use namada_core::masp::{addr_taddr, encode_asset_type, ibc_taddr};
+use namada_core::masp::{addr_taddr, encode_asset_type, ibc_taddr, MaspEpoch};
 use namada_core::storage::Key;
 use namada_gas::GasMetering;
 use namada_governance::storage::is_proposal_accepted;
 use namada_ibc::event::{IbcEvent, PacketAck};
-use namada_ibc::IbcCommonContext;
-use namada_proof_of_stake::Epoch;
+use namada_ibc::{IbcCommonContext, IbcMessage};
 use namada_sdk::masp::{verify_shielded_tx, TAddrData};
-=======
-use namada_core::masp::{encode_asset_type, MaspEpoch};
-use namada_core::storage::Key;
-use namada_gas::GasMetering;
-use namada_governance::storage::is_proposal_accepted;
-use namada_sdk::masp::verify_shielded_tx;
->>>>>>> 879a3268
 use namada_state::{ConversionState, OptionExt, ResultExt, StateRead};
 use namada_token::read_denom;
 use namada_tx::BatchedTxRef;
@@ -47,6 +38,7 @@
 use token::Amount;
 
 use crate::address::{InternalAddress, IBC, MASP};
+use crate::ibc::{MsgRecvPacket, MsgTransfer};
 use crate::ledger::ibc::storage;
 use crate::ledger::ibc::storage::{
     ibc_trace_key, ibc_trace_key_prefix, is_ibc_commitment_key,
@@ -59,7 +51,6 @@
 use crate::sdk::ibc::core::channel::types::commitment::{
     compute_ack_commitment, AcknowledgementCommitment, PacketCommitment,
 };
-use crate::sdk::ibc::{IbcMessage, MsgRecvPacket, MsgTransfer};
 use crate::token;
 use crate::token::MaspDigitPos;
 use crate::uint::{Uint, I320};
@@ -661,9 +652,7 @@
             Error::NativeVpError(native_vp::Error::new_const(msg))
         })?;
         let conversion_state = self.ctx.state.in_mem().get_conversion_state();
-<<<<<<< HEAD
-        let (shielded_tx, ibc_msgs) = self.ctx.get_shielded_action(tx_data)?;
-=======
+        let ibc_msgs = self.ctx.get_shielded_action(tx_data)?;
 
         // Get the Transaction object from the actions
         let masp_section_ref = namada_tx::action::get_masp_section_ref(
@@ -683,7 +672,6 @@
                     "Missing MASP section in transaction",
                 )
             })?;
->>>>>>> 879a3268
 
         if u64::from(self.ctx.get_block_height()?)
             > u64::from(shielded_tx.expiry_height())
