//! The persistent storage in RocksDB.
//!
//! The current storage tree is:
//! - `state`: the latest ledger state
//!   - `ethereum_height`: the height of the last eth block processed by the
//!     oracle
//!   - `eth_events_queue`: a queue of confirmed ethereum events to be processed
//!     in order
//!   - `height`: the last committed block height
//!   - `tx_queue`: txs to be decrypted in the next block
//!   - `next_epoch_min_start_height`: minimum block height from which the next
//!     epoch can start
//!   - `next_epoch_min_start_time`: minimum block time from which the next
//!     epoch can start
//!   - `replay_protection`: hashes of the processed transactions
//!   - `pred`: predecessor values of the top-level keys of the same name
//!     - `tx_queue`
//!     - `next_epoch_min_start_height`
//!     - `next_epoch_min_start_time`
//!   - `conversion_state`: MASP conversion state
//! - `subspace`: accounts sub-spaces
//!   - `{address}/{dyn}`: any byte data associated with accounts
//! - `diffs`: diffs in account subspaces' key-vals
//!   - `new/{dyn}`: value set in block height `h`
//!   - `old/{dyn}`: value from predecessor block height
//! - `block`: block state
//!   - `results/{h}`: block results at height `h`
//!   - `h`: for each block at height `h`:
//!     - `tree`: merkle tree
//!       - `root`: root hash
//!       - `store`: the tree's store
//!     - `hash`: block hash
//!     - `time`: block time
//!     - `epoch`: block epoch
//!     - `address_gen`: established address generator
//!     - `header`: block's header
//! - `replay_protection`: hashes of processed tx
//!     - `all`: the hashes included up to the last block
//!     - `last`: the hashes included in the last block

use std::fs::File;
use std::io::{BufWriter, Write};
use std::path::Path;
use std::str::FromStr;
use std::sync::Mutex;

use borsh::BorshDeserialize;
use borsh_ext::BorshSerializeExt;
use data_encoding::HEXLOWER;
use itertools::Either;
use namada::core::storage::{
    BlockHeight, BlockResults, Epoch, EthEventsQueue, Header, Key, KeySeg,
    KEY_SEGMENT_SEPARATOR,
};
use namada::core::time::DateTimeUtc;
use namada::core::{decode, encode, ethereum_events, ethereum_structs};
use namada::eth_bridge::storage::proof::BridgePoolRootProof;
use namada::ledger::eth_bridge::storage::bridge_pool;
use namada::ledger::storage::tx_queue::TxQueue;
use namada::replay_protection;
use namada::state::merkle_tree::{base_tree_key_prefix, subtree_key_prefix};
use namada::state::{
    BlockStateRead, BlockStateWrite, DBIter, DBWriteBatch, DbError as Error,
    DbResult as Result, MerkleTreeStoresRead, PrefixIterator, StoreType, DB,
};
use namada::token::ConversionState;
use rayon::prelude::*;
use rocksdb::{
    BlockBasedOptions, ColumnFamily, ColumnFamilyDescriptor, DBCompactionStyle,
    DBCompressionType, Direction, FlushOptions, IteratorMode, Options,
    ReadOptions, WriteBatch,
};

use crate::config::utils::num_of_threads;

// TODO the DB schema will probably need some kind of versioning

/// Env. var to set a number of Rayon global worker threads
const ENV_VAR_ROCKSDB_COMPACTION_THREADS: &str =
    "NAMADA_ROCKSDB_COMPACTION_THREADS";

/// Column family names
const SUBSPACE_CF: &str = "subspace";
const DIFFS_CF: &str = "diffs";
const STATE_CF: &str = "state";
const BLOCK_CF: &str = "block";
const REPLAY_PROTECTION_CF: &str = "replay_protection";

const OLD_DIFF_PREFIX: &str = "old";
const NEW_DIFF_PREFIX: &str = "new";

/// RocksDB handle
#[derive(Debug)]
pub struct RocksDB(rocksdb::DB);

/// DB Handle for batch writes.
#[derive(Default)]
pub struct RocksDBWriteBatch(WriteBatch);

/// Open RocksDB for the DB
pub fn open(
    path: impl AsRef<Path>,
    cache: Option<&rocksdb::Cache>,
) -> Result<RocksDB> {
    let logical_cores = num_cpus::get();
    let compaction_threads = num_of_threads(
        ENV_VAR_ROCKSDB_COMPACTION_THREADS,
        // If not set, default to quarter of logical CPUs count
        logical_cores / 4,
    ) as i32;
    tracing::info!(
        "Using {} compactions threads for RocksDB.",
        compaction_threads
    );

    // DB options
    let mut db_opts = Options::default();

    // This gives `compaction_threads` number to compaction threads and 1 thread
    // for flush background jobs: https://github.com/facebook/rocksdb/blob/17ce1ca48be53ba29138f92dafc9c853d9241377/options/options.cc#L622
    db_opts.increase_parallelism(compaction_threads);

    db_opts.set_bytes_per_sync(1048576);
    set_max_open_files(&mut db_opts);

    // TODO the recommended default `options.compaction_pri =
    // kMinOverlappingRatio` doesn't seem to be available in Rust

    db_opts.create_missing_column_families(true);
    db_opts.create_if_missing(true);
    db_opts.set_atomic_flush(true);

    let mut cfs = Vec::new();
    let mut table_opts = BlockBasedOptions::default();
    table_opts.set_block_size(16 * 1024);
    table_opts.set_cache_index_and_filter_blocks(true);
    table_opts.set_pin_l0_filter_and_index_blocks_in_cache(true);
    if let Some(cache) = cache {
        table_opts.set_block_cache(cache);
    }
    // latest format versions https://github.com/facebook/rocksdb/blob/d1c510baecc1aef758f91f786c4fbee3bc847a63/include/rocksdb/table.h#L394
    table_opts.set_format_version(5);

    // for subspace (read/update-intensive)
    let mut subspace_cf_opts = Options::default();
    subspace_cf_opts.set_compression_type(DBCompressionType::Zstd);
    subspace_cf_opts.set_compression_options(0, 0, 0, 1024 * 1024);
    // ! recommended initial setup https://github.com/facebook/rocksdb/wiki/Setup-Options-and-Basic-Tuning#other-general-options
    subspace_cf_opts.set_level_compaction_dynamic_level_bytes(true);
    subspace_cf_opts.set_compaction_style(DBCompactionStyle::Level);
    subspace_cf_opts.set_block_based_table_factory(&table_opts);
    cfs.push(ColumnFamilyDescriptor::new(SUBSPACE_CF, subspace_cf_opts));

    // for diffs (insert-intensive)
    let mut diffs_cf_opts = Options::default();
    diffs_cf_opts.set_compression_type(DBCompressionType::Zstd);
    diffs_cf_opts.set_compression_options(0, 0, 0, 1024 * 1024);
    diffs_cf_opts.set_compaction_style(DBCompactionStyle::Universal);
    diffs_cf_opts.set_block_based_table_factory(&table_opts);
    cfs.push(ColumnFamilyDescriptor::new(DIFFS_CF, diffs_cf_opts));

    // for the ledger state (update-intensive)
    let mut state_cf_opts = Options::default();
    // No compression since the size of the state is small
    state_cf_opts.set_level_compaction_dynamic_level_bytes(true);
    state_cf_opts.set_compaction_style(DBCompactionStyle::Level);
    state_cf_opts.set_block_based_table_factory(&table_opts);
    cfs.push(ColumnFamilyDescriptor::new(STATE_CF, state_cf_opts));

    // for blocks (insert-intensive)
    let mut block_cf_opts = Options::default();
    block_cf_opts.set_compression_type(DBCompressionType::Zstd);
    block_cf_opts.set_compression_options(0, 0, 0, 1024 * 1024);
    block_cf_opts.set_compaction_style(DBCompactionStyle::Universal);
    block_cf_opts.set_block_based_table_factory(&table_opts);
    cfs.push(ColumnFamilyDescriptor::new(BLOCK_CF, block_cf_opts));

    // for replay protection (read/insert-intensive)
    let mut replay_protection_cf_opts = Options::default();
    replay_protection_cf_opts.set_compression_type(DBCompressionType::Zstd);
    replay_protection_cf_opts.set_compression_options(0, 0, 0, 1024 * 1024);
    replay_protection_cf_opts.set_level_compaction_dynamic_level_bytes(true);
    // Prioritize minimizing read amplification
    replay_protection_cf_opts.set_compaction_style(DBCompactionStyle::Level);
    replay_protection_cf_opts.set_block_based_table_factory(&table_opts);
    cfs.push(ColumnFamilyDescriptor::new(
        REPLAY_PROTECTION_CF,
        replay_protection_cf_opts,
    ));

    rocksdb::DB::open_cf_descriptors(&db_opts, path, cfs)
        .map(RocksDB)
        .map_err(|e| Error::DBError(e.into_string()))
}

impl Drop for RocksDB {
    fn drop(&mut self) {
        self.flush(true).expect("flush failed");
    }
}

impl RocksDB {
    fn get_column_family(&self, cf_name: &str) -> Result<&ColumnFamily> {
        self.0
            .cf_handle(cf_name)
            .ok_or(Error::DBError("No {cf_name} column family".to_string()))
    }

    /// Persist the diff of an account subspace key-val under the height where
    /// it was changed.
    fn write_subspace_diff(
        &self,
        height: BlockHeight,
        key: &Key,
        old_value: Option<&[u8]>,
        new_value: Option<&[u8]>,
        persist_diffs: bool,
    ) -> Result<()> {
        let cf = self.get_column_family(DIFFS_CF)?;
        let (old_val_key, new_val_key) = old_and_new_diff_key(key, height)?;

        if let Some(old_value) = old_value {
            self.0
                .put_cf(cf, old_val_key, old_value)
                .map_err(|e| Error::DBError(e.into_string()))?;
        }

        if let Some(new_value) = new_value {
            self.0
                .put_cf(cf, new_val_key, new_value)
                .map_err(|e| Error::DBError(e.into_string()))?;
        }

        // If not persisting the diffs, remove the last diffs.
        if !persist_diffs && height > BlockHeight::first() {
            let mut height = height.prev_height();
            while height >= BlockHeight::first() {
                let (old_diff_key, new_diff_key) =
                    old_and_new_diff_key(key, height)?;
                let has_old_diff = self
                    .0
                    .get_cf(cf, &old_diff_key)
                    .map_err(|e| Error::DBError(e.into_string()))?
                    .is_some();
                let has_new_diff = self
                    .0
                    .get_cf(cf, &new_diff_key)
                    .map_err(|e| Error::DBError(e.into_string()))?
                    .is_some();
                if has_old_diff {
                    self.0
                        .delete_cf(cf, old_diff_key)
                        .map_err(|e| Error::DBError(e.into_string()))?;
                }
                if has_new_diff {
                    self.0
                        .delete_cf(cf, new_diff_key)
                        .map_err(|e| Error::DBError(e.into_string()))?;
                }
                if has_old_diff || has_new_diff {
                    break;
                }
                height = height.prev_height();
            }
        }
        Ok(())
    }

    /// Persist the diff of an account subspace key-val under the height where
    /// it was changed in a batch write.
    fn batch_write_subspace_diff(
        &self,
        batch: &mut RocksDBWriteBatch,
        height: BlockHeight,
        key: &Key,
        old_value: Option<&[u8]>,
        new_value: Option<&[u8]>,
        persist_diffs: bool,
    ) -> Result<()> {
        let cf = self.get_column_family(DIFFS_CF)?;
        let (old_val_key, new_val_key) = old_and_new_diff_key(key, height)?;

        if let Some(old_value) = old_value {
            batch.0.put_cf(cf, old_val_key, old_value);
        }

        if let Some(new_value) = new_value {
            batch.0.put_cf(cf, new_val_key, new_value);
        }

        // If not persisting the diffs, remove the last diffs.
        if !persist_diffs && height > BlockHeight::first() {
            let mut height = height.prev_height();
            while height >= BlockHeight::first() {
                let (old_diff_key, new_diff_key) =
                    old_and_new_diff_key(key, height)?;
                let has_old_diff = self
                    .0
                    .get_cf(cf, &old_diff_key)
                    .map_err(|e| Error::DBError(e.into_string()))?
                    .is_some();
                let has_new_diff = self
                    .0
                    .get_cf(cf, &new_diff_key)
                    .map_err(|e| Error::DBError(e.into_string()))?
                    .is_some();
                if has_old_diff {
                    batch.0.delete_cf(cf, old_diff_key);
                }
                if has_new_diff {
                    batch.0.delete_cf(cf, new_diff_key);
                }
                if has_old_diff || has_new_diff {
                    break;
                }
                height = height.prev_height();
            }
        }
        Ok(())
    }

    fn exec_batch(&mut self, batch: WriteBatch) -> Result<()> {
        self.0
            .write(batch)
            .map_err(|e| Error::DBError(e.into_string()))
    }

    /// Dump last known block
    pub fn dump_block(
        &self,
        out_file_path: std::path::PathBuf,
        historic: bool,
        height: Option<BlockHeight>,
    ) {
        // Find the last block height
        let state_cf = self
            .get_column_family(STATE_CF)
            .expect("State column family should exist");

        let last_height: BlockHeight = decode(
            self.0
                .get_cf(state_cf, "height")
                .expect("Unable to read DB")
                .expect("No block height found"),
        )
        .expect("Unable to decode block height");

        let height = height.unwrap_or(last_height);

        let full_path = out_file_path
            .with_file_name(format!(
                "{}_{height}",
                out_file_path
                    .file_name()
                    .map(|name| name.to_string_lossy().into_owned())
                    .unwrap_or_else(|| "dump_db".to_string())
            ))
            .with_extension("toml");

        let mut file = File::options()
            .append(true)
            .create_new(true)
            .open(&full_path)
            .expect("Cannot open the output file");

        println!("Will write to {} ...", full_path.to_string_lossy());

        if historic {
            // Dump the keys prepended with the selected block height (includes
            // subspace diff keys)

            // Diffs
            let cf = self
                .get_column_family(DIFFS_CF)
                .expect("Diffs column family should exist");
            let prefix = height.raw();
            self.dump_it(cf, Some(prefix.clone()), &mut file);

            // Block
            let cf = self
                .get_column_family(BLOCK_CF)
                .expect("Block column family should exist");
            self.dump_it(cf, Some(prefix), &mut file);
        }

        // subspace
        if height != last_height {
            // Restoring subspace at specified height
            let restored_subspace = self
                .iter_prefix(None)
                .par_bridge()
                .fold(
                    || "".to_string(),
                    |mut cur, (key, _value, _gas)| match self
                        .read_subspace_val_with_height(
                            &Key::from(key.to_db_key()),
                            height,
                            last_height,
                        )
                        .expect("Unable to find subspace key")
                    {
                        Some(value) => {
                            let val = HEXLOWER.encode(&value);
                            let new_line = format!("\"{key}\" = \"{val}\"\n");
                            cur.push_str(new_line.as_str());
                            cur
                        }
                        None => cur,
                    },
                )
                .reduce(
                    || "".to_string(),
                    |mut a: String, b: String| {
                        a.push_str(&b);
                        a
                    },
                );
            file.write_all(restored_subspace.as_bytes())
                .expect("Unable to write to output file");
        } else {
            // Just dump the current subspace
            let cf = self
                .get_column_family(SUBSPACE_CF)
                .expect("Subspace column family should exist");
            self.dump_it(cf, None, &mut file);
        }

        // replay protection
        // Dump of replay protection keys is possible only at the last height or
        // the previous one
        if height == last_height {
            let cf = self
                .get_column_family(REPLAY_PROTECTION_CF)
                .expect("Replay protection column family should exist");
            self.dump_it(cf, None, &mut file);
        } else if height == last_height - 1 {
            let cf = self
                .get_column_family(REPLAY_PROTECTION_CF)
                .expect("Replay protection column family should exist");
            self.dump_it(cf, Some("all".to_string()), &mut file);
        }

        println!("Done writing to {}", full_path.to_string_lossy());
    }

    /// Dump data
    fn dump_it(
        &self,
        cf: &ColumnFamily,
        prefix: Option<String>,
        file: &mut File,
    ) {
        let read_opts = make_iter_read_opts(prefix.clone());
        let iter = if let Some(prefix) = prefix {
            self.0.iterator_cf_opt(
                cf,
                read_opts,
                IteratorMode::From(prefix.as_bytes(), Direction::Forward),
            )
        } else {
            self.0.iterator_cf_opt(cf, read_opts, IteratorMode::Start)
        };

        let mut buf = BufWriter::new(file);
        for (key, raw_val, _gas) in PersistentPrefixIterator(
            PrefixIterator::new(iter, String::default()),
            // Empty string to prevent prefix stripping, the prefix is
            // already in the enclosed iterator
        ) {
            let val = HEXLOWER.encode(&raw_val);
            let bytes = format!("\"{key}\" = \"{val}\"\n");
            buf.write_all(bytes.as_bytes())
                .expect("Unable to write to buffer");
        }
        buf.flush().expect("Unable to write to output file");
    }

    /// Rollback to previous block. Given the inner working of tendermint
    /// rollback and of the key structure of Namada, calling rollback more than
    /// once without restarting the chain results in a single rollback.
    pub fn rollback(
        &mut self,
        tendermint_block_height: BlockHeight,
    ) -> Result<()> {
        let last_block = self.read_last_block()?.ok_or(Error::DBError(
            "Missing last block in storage".to_string(),
        ))?;
        tracing::info!(
            "Namada last block height: {}, Tendermint last block height: {}",
            last_block.height,
            tendermint_block_height
        );

        // If the block height to which tendermint rolled back matches the
        // Namada height, there's no need to rollback
        if tendermint_block_height == last_block.height {
            tracing::info!(
                "Namada height already matches the rollback Tendermint \
                 height, no need to rollback."
            );
            return Ok(());
        }

        let mut batch = WriteBatch::default();
        let previous_height =
            BlockHeight::from(u64::from(last_block.height) - 1);

        let state_cf = self.get_column_family(STATE_CF)?;
        // Revert the non-height-prepended metadata storage keys which get
        // updated with every block. Because of the way we save these
        // three keys in storage we can only perform one rollback before
        // restarting the chain
        tracing::info!("Reverting non-height-prepended metadata keys");
        batch.put_cf(state_cf, "height", encode(&previous_height));
        for metadata_key in [
            "next_epoch_min_start_height",
            "next_epoch_min_start_time",
            "tx_queue",
        ] {
            let previous_key = format!("pred/{}", metadata_key);
            let previous_value = self
                .0
                .get_cf(state_cf, previous_key.as_bytes())
                .map_err(|e| Error::DBError(e.to_string()))?
                .ok_or(Error::UnknownKey { key: previous_key })?;

            batch.put_cf(state_cf, metadata_key, previous_value);
            // NOTE: we cannot restore the "pred/" keys themselves since we
            // don't have their predecessors in storage, but there's no need to
            // since we cannot do more than one rollback anyway because of
            // Tendermint.
        }

        // Revert conversion state if the epoch had been changed
        if last_block.pred_epochs.get_epoch(previous_height)
            != Some(last_block.epoch)
        {
            let previous_key = "pred/conversion_state".to_string();
            let previous_value = self
                .0
                .get_cf(state_cf, previous_key.as_bytes())
                .map_err(|e| Error::DBError(e.to_string()))?
                .ok_or(Error::UnknownKey { key: previous_key })?;
            batch.put_cf(state_cf, "conversion_state", previous_value);
        }

        // Delete block results for the last block
        let block_cf = self.get_column_family(BLOCK_CF)?;
        tracing::info!("Removing last block results");
        batch.delete_cf(block_cf, format!("results/{}", last_block.height));

        // Delete the tx hashes included in the last block
        let reprot_cf = self.get_column_family(REPLAY_PROTECTION_CF)?;
        tracing::info!("Removing replay protection hashes");
        batch
            .delete_cf(reprot_cf, replay_protection::last_prefix().to_string());

        // Execute next step in parallel
        let batch = Mutex::new(batch);

        tracing::info!("Restoring previous height subspace diffs");
        self.iter_prefix(None).par_bridge().try_for_each(
            |(key, _value, _gas)| -> Result<()> {
                // Restore previous height diff if present, otherwise delete the
                // subspace key
                let subspace_cf = self.get_column_family(SUBSPACE_CF)?;
                match self.read_subspace_val_with_height(
                    &Key::from(key.to_db_key()),
                    previous_height,
                    last_block.height,
                )? {
                    Some(previous_value) => batch.lock().unwrap().put_cf(
                        subspace_cf,
                        &key,
                        previous_value,
                    ),
                    None => batch.lock().unwrap().delete_cf(subspace_cf, &key),
                }

                Ok(())
            },
        )?;

        // Look for diffs in this block to find what has been deleted
        let diff_new_key_prefix = Key {
            segments: vec![
                last_block.height.to_db_key(),
                NEW_DIFF_PREFIX.to_string().to_db_key(),
            ],
        };
        {
            let mut batch_guard = batch.lock().unwrap();
            let subspace_cf = self.get_column_family(SUBSPACE_CF)?;
            for (key, val, _) in
                iter_diffs_prefix(self, last_block.height, None, true)
            {
                let key = Key::parse(key).unwrap();
                let diff_new_key = diff_new_key_prefix.join(&key);
                if self.read_subspace_val(&diff_new_key)?.is_none() {
                    // If there is no new value, it has been deleted in this
                    // block and we have to restore it
                    batch_guard.put_cf(subspace_cf, key.to_string(), val)
                }
            }
        }

        tracing::info!("Deleting keys prepended with the last height");
        let mut batch = batch.into_inner().unwrap();
        let prefix = last_block.height.to_string();
        let mut delete_keys = |cf: &ColumnFamily| {
            let read_opts = make_iter_read_opts(Some(prefix.clone()));
            let iter = self.0.iterator_cf_opt(
                cf,
                read_opts,
                IteratorMode::From(prefix.as_bytes(), Direction::Forward),
            );
            for (key, _value, _gas) in PersistentPrefixIterator(
                // Empty prefix string to prevent stripping
                PrefixIterator::new(iter, String::default()),
            ) {
                batch.delete_cf(cf, key);
            }
        };
        // Delete any height-prepended key in subspace diffs
        let diffs_cf = self.get_column_family(DIFFS_CF)?;
        delete_keys(diffs_cf);
        // Delete any height-prepended key in the block
        delete_keys(block_cf);

        // Write the batch and persist changes to disk
        tracing::info!("Flushing restored state to disk");
        self.exec_batch(batch)
    }
}

impl DB for RocksDB {
    type Cache = rocksdb::Cache;
    type WriteBatch = RocksDBWriteBatch;

    fn open(
        db_path: impl AsRef<std::path::Path>,
        cache: Option<&Self::Cache>,
    ) -> Self {
        open(db_path, cache).expect("cannot open the DB")
    }

    fn flush(&self, wait: bool) -> Result<()> {
        let mut flush_opts = FlushOptions::default();
        flush_opts.set_wait(wait);
        self.0
            .flush_opt(&flush_opts)
            .map_err(|e| Error::DBError(e.into_string()))
    }

    fn read_last_block(&self) -> Result<Option<BlockStateRead>> {
        // Block height
        let state_cf = self.get_column_family(STATE_CF)?;
        let height: BlockHeight = match self
            .0
            .get_cf(state_cf, "height")
            .map_err(|e| Error::DBError(e.into_string()))?
        {
            Some(bytes) => {
                // TODO if there's an issue decoding this height, should we try
                // load its predecessor instead?
                decode(bytes).map_err(Error::CodingError)?
            }
            None => return Ok(None),
        };

        // Block results
        let block_cf = self.get_column_family(BLOCK_CF)?;
        let results_path = format!("results/{}", height.raw());
        let results: BlockResults = match self
            .0
            .get_cf(block_cf, results_path)
            .map_err(|e| Error::DBError(e.into_string()))?
        {
            Some(bytes) => decode(bytes).map_err(Error::CodingError)?,
            None => return Ok(None),
        };

        // Epoch start height and time
        let next_epoch_min_start_height: BlockHeight = match self
            .0
            .get_cf(state_cf, "next_epoch_min_start_height")
            .map_err(|e| Error::DBError(e.into_string()))?
        {
            Some(bytes) => decode(bytes).map_err(Error::CodingError)?,
            None => {
                tracing::error!(
                    "Couldn't load next epoch start height from the DB"
                );
                return Ok(None);
            }
        };
        let next_epoch_min_start_time: DateTimeUtc = match self
            .0
            .get_cf(state_cf, "next_epoch_min_start_time")
            .map_err(|e| Error::DBError(e.into_string()))?
        {
            Some(bytes) => decode(bytes).map_err(Error::CodingError)?,
            None => {
                tracing::error!(
                    "Couldn't load next epoch start time from the DB"
                );
                return Ok(None);
            }
        };
        let update_epoch_blocks_delay: Option<u32> = match self
            .0
            .get_cf(state_cf, "update_epoch_blocks_delay")
            .map_err(|e| Error::DBError(e.into_string()))?
        {
            Some(bytes) => decode(bytes).map_err(Error::CodingError)?,
            None => {
                tracing::error!(
                    "Couldn't load epoch update block delay from the DB"
                );
                return Ok(None);
            }
        };
        let conversion_state: ConversionState = match self
            .0
            .get_cf(state_cf, "conversion_state")
            .map_err(|e| Error::DBError(e.into_string()))?
        {
            Some(bytes) => decode(bytes).map_err(Error::CodingError)?,
            None => {
                tracing::error!("Couldn't load conversion state from the DB");
                return Ok(None);
            }
        };
        let tx_queue: TxQueue = match self
            .0
            .get_cf(state_cf, "tx_queue")
            .map_err(|e| Error::DBError(e.into_string()))?
        {
            Some(bytes) => decode(bytes).map_err(Error::CodingError)?,
            None => {
                tracing::error!("Couldn't load tx queue from the DB");
                return Ok(None);
            }
        };

        let ethereum_height: Option<ethereum_structs::BlockHeight> = match self
            .0
            .get_cf(state_cf, "ethereum_height")
            .map_err(|e| Error::DBError(e.into_string()))?
        {
            Some(bytes) => decode(bytes).map_err(Error::CodingError)?,
            None => {
                tracing::error!("Couldn't load ethereum height from the DB");
                return Ok(None);
            }
        };

        let eth_events_queue: EthEventsQueue = match self
            .0
            .get_cf(state_cf, "eth_events_queue")
            .map_err(|e| Error::DBError(e.into_string()))?
        {
            Some(bytes) => decode(bytes).map_err(Error::CodingError)?,
            None => {
                tracing::error!(
                    "Couldn't load the eth events queue from the DB"
                );
                return Ok(None);
            }
        };

        // Load data at the height
        let prefix = format!("{}/", height.raw());
        let mut read_opts = ReadOptions::default();
        read_opts.set_total_order_seek(false);
        let next_height_prefix = format!("{}/", height.next_height().raw());
        read_opts.set_iterate_upper_bound(next_height_prefix);
        let mut merkle_tree_stores = MerkleTreeStoresRead::default();
        let mut hash = None;
        let mut time = None;
        let mut epoch: Option<Epoch> = None;
        let mut pred_epochs = None;
        let mut address_gen = None;
        for value in self.0.iterator_cf_opt(
            block_cf,
            read_opts,
            IteratorMode::From(prefix.as_bytes(), Direction::Forward),
        ) {
            let (key, bytes) = match value {
                Ok(data) => data,
                Err(e) => return Err(Error::DBError(e.into_string())),
            };
            let path = &String::from_utf8((*key).to_vec()).map_err(|e| {
                Error::Temporary {
                    error: format!(
                        "Cannot convert path from utf8 bytes to string: {}",
                        e
                    ),
                }
            })?;
            let segments: Vec<&str> =
                path.split(KEY_SEGMENT_SEPARATOR).collect();
            match segments.get(1) {
                Some(prefix) => match *prefix {
                    // Restore the base tree of Merkle tree
                    "tree" => match segments.get(2) {
                        Some(s) => {
                            let st = StoreType::from_str(s)?;
                            match segments.get(3) {
                                Some(&"root") => merkle_tree_stores.set_root(
                                    &st,
                                    decode(bytes)
                                        .map_err(Error::CodingError)?,
                                ),
                                Some(&"store") => merkle_tree_stores
                                    .set_store(st.decode_store(bytes)?),
                                _ => unknown_key_error(path)?,
                            }
                        }
                        None => unknown_key_error(path)?,
                    },
                    "header" => {
                        // the block header doesn't have to be restored
                    }
                    "hash" => {
                        hash = Some(decode(bytes).map_err(Error::CodingError)?)
                    }
                    "time" => {
                        time = Some(decode(bytes).map_err(Error::CodingError)?)
                    }
                    "epoch" => {
                        epoch = Some(decode(bytes).map_err(Error::CodingError)?)
                    }
                    "pred_epochs" => {
                        pred_epochs =
                            Some(decode(bytes).map_err(Error::CodingError)?)
                    }
                    "address_gen" => {
                        address_gen =
                            Some(decode(bytes).map_err(Error::CodingError)?);
                    }
                    _ => unknown_key_error(path)?,
                },
                None => unknown_key_error(path)?,
            }
        }
        // Restore subtrees of Merkle tree
        if let Some(epoch) = epoch {
            for st in StoreType::iter_subtrees() {
                let key_prefix = subtree_key_prefix(st, epoch);
                let root_key =
                    key_prefix.clone().with_segment("root".to_owned());
                if let Some(bytes) = self
                    .0
                    .get_cf(block_cf, &root_key.to_string())
                    .map_err(|e| Error::DBError(e.into_string()))?
                {
                    merkle_tree_stores.set_root(
                        st,
                        decode(bytes).map_err(Error::CodingError)?,
                    );
                }
                let store_key = key_prefix.with_segment("store".to_owned());
                if let Some(bytes) = self
                    .0
                    .get_cf(block_cf, &store_key.to_string())
                    .map_err(|e| Error::DBError(e.into_string()))?
                {
                    merkle_tree_stores.set_store(st.decode_store(bytes)?);
                }
            }
        }
        match (hash, time, epoch, pred_epochs, address_gen) {
            (
                Some(hash),
                Some(time),
                Some(epoch),
                Some(pred_epochs),
                Some(address_gen),
            ) => Ok(Some(BlockStateRead {
                merkle_tree_stores,
                hash,
                height,
                time,
                epoch,
                pred_epochs,
                results,
                conversion_state,
                next_epoch_min_start_height,
                next_epoch_min_start_time,
                update_epoch_blocks_delay,
                address_gen,
                tx_queue,
                ethereum_height,
                eth_events_queue,
            })),
            _ => Err(Error::Temporary {
                error: "Essential data couldn't be read from the DB"
                    .to_string(),
            }),
        }
    }

    fn add_block_to_batch(
        &self,
        state: BlockStateWrite,
        batch: &mut Self::WriteBatch,
        is_full_commit: bool,
    ) -> Result<()> {
        let BlockStateWrite {
            merkle_tree_stores,
            header,
            hash,
            height,
            time,
            epoch,
            pred_epochs,
            next_epoch_min_start_height,
            next_epoch_min_start_time,
            update_epoch_blocks_delay,
            address_gen,
            results,
            conversion_state,
            tx_queue,
            ethereum_height,
            eth_events_queue,
        }: BlockStateWrite = state;

        // Epoch start height and time
        let state_cf = self.get_column_family(STATE_CF)?;
        if let Some(current_value) = self
            .0
            .get_cf(state_cf, "next_epoch_min_start_height")
            .map_err(|e| Error::DBError(e.into_string()))?
        {
            // Write the predecessor value for rollback
            batch.0.put_cf(
                state_cf,
                "pred/next_epoch_min_start_height",
                current_value,
            );
        }
        batch.0.put_cf(
            state_cf,
            "next_epoch_min_start_height",
            encode(&next_epoch_min_start_height),
        );

        if let Some(current_value) = self
            .0
            .get_cf(state_cf, "next_epoch_min_start_time")
            .map_err(|e| Error::DBError(e.into_string()))?
        {
            // Write the predecessor value for rollback
            batch.0.put_cf(
                state_cf,
                "pred/next_epoch_min_start_time",
                current_value,
            );
        }
        batch.0.put_cf(
            state_cf,
            "next_epoch_min_start_time",
            encode(&next_epoch_min_start_time),
        );
        if let Some(current_value) = self
            .0
            .get_cf(state_cf, "update_epoch_blocks_delay")
            .map_err(|e| Error::DBError(e.into_string()))?
        {
            // Write the predecessor value for rollback
            batch.0.put_cf(
                state_cf,
                "pred/update_epoch_blocks_delay",
                current_value,
            );
        }
        batch.0.put_cf(
            state_cf,
            "update_epoch_blocks_delay",
            encode(&update_epoch_blocks_delay),
        );

        // Save the conversion state when the epoch is updated
        if is_full_commit {
            if let Some(current_value) = self
                .0
                .get_cf(state_cf, "conversion_state")
                .map_err(|e| Error::DBError(e.into_string()))?
            {
                // Write the predecessor value for rollback
                batch.0.put_cf(
                    state_cf,
                    "pred/conversion_state",
                    current_value,
                );
            }
            batch.0.put_cf(
                state_cf,
                "conversion_state",
                encode(conversion_state),
            );
        }

        // Tx queue
        if let Some(pred_tx_queue) = self
            .0
            .get_cf(state_cf, "tx_queue")
            .map_err(|e| Error::DBError(e.into_string()))?
        {
            // Write the predecessor value for rollback
            batch.0.put_cf(state_cf, "pred/tx_queue", pred_tx_queue);
        }
        batch.0.put_cf(state_cf, "tx_queue", encode(&tx_queue));
        batch
            .0
            .put_cf(state_cf, "ethereum_height", encode(&ethereum_height));
        batch
            .0
            .put_cf(state_cf, "eth_events_queue", encode(&eth_events_queue));

        let block_cf = self.get_column_family(BLOCK_CF)?;
        let prefix_key = Key::from(height.to_db_key());
        // Merkle tree
        {
            for st in StoreType::iter() {
                if *st == StoreType::Base || is_full_commit {
                    let key_prefix = if *st == StoreType::Base {
                        base_tree_key_prefix(height)
                    } else {
                        subtree_key_prefix(st, epoch)
                    };
                    let root_key =
                        key_prefix.clone().with_segment("root".to_owned());
                    batch.0.put_cf(
                        block_cf,
                        root_key.to_string(),
                        encode(merkle_tree_stores.root(st)),
                    );
                    let store_key = key_prefix.with_segment("store".to_owned());
                    batch.0.put_cf(
                        block_cf,
                        store_key.to_string(),
                        merkle_tree_stores.store(st).encode(),
                    );
                }
            }
        }
        // Block header
        {
            if let Some(h) = header {
                let key = prefix_key
                    .push(&"header".to_owned())
                    .map_err(Error::KeyError)?;
                batch
                    .0
                    .put_cf(block_cf, key.to_string(), h.serialize_to_vec());
            }
        }
        // Block hash
        {
            let key = prefix_key
                .push(&"hash".to_owned())
                .map_err(Error::KeyError)?;
            batch.0.put_cf(block_cf, key.to_string(), encode(&hash));
        }
        // Block time
        {
            let key = prefix_key
                .push(&"time".to_owned())
                .map_err(Error::KeyError)?;
            batch.0.put_cf(block_cf, key.to_string(), encode(&time));
        }
        // Block epoch
        {
            let key = prefix_key
                .push(&"epoch".to_owned())
                .map_err(Error::KeyError)?;
            batch.0.put_cf(block_cf, key.to_string(), encode(&epoch));
        }
        // Block results
        {
            let results_path = format!("results/{}", height.raw());
            batch.0.put_cf(block_cf, results_path, encode(&results));
        }
        // Predecessor block epochs
        {
            let key = prefix_key
                .push(&"pred_epochs".to_owned())
                .map_err(Error::KeyError)?;
            batch
                .0
                .put_cf(block_cf, key.to_string(), encode(&pred_epochs));
        }
        // Address gen
        {
            let key = prefix_key
                .push(&"address_gen".to_owned())
                .map_err(Error::KeyError)?;
            batch
                .0
                .put_cf(block_cf, key.to_string(), encode(&address_gen));
        }

        // Block height
        batch.0.put_cf(state_cf, "height", encode(&height));

        Ok(())
    }

    fn read_block_header(&self, height: BlockHeight) -> Result<Option<Header>> {
        let block_cf = self.get_column_family(BLOCK_CF)?;
        let prefix_key = Key::from(height.to_db_key());
        let key = prefix_key
            .push(&"header".to_owned())
            .map_err(Error::KeyError)?;
        let value = self
            .0
            .get_cf(block_cf, key.to_string())
            .map_err(|e| Error::DBError(e.into_string()))?;
        match value {
            Some(v) => Ok(Some(
                Header::try_from_slice(&v[..])
                    .map_err(Error::BorshCodingError)?,
            )),
            None => Ok(None),
        }
    }

    fn read_merkle_tree_stores(
        &self,
        epoch: Epoch,
        base_height: BlockHeight,
        store_type: Option<StoreType>,
    ) -> Result<Option<MerkleTreeStoresRead>> {
        // Get the latest height at which the tree stores were written
        let block_cf = self.get_column_family(BLOCK_CF)?;
        let mut merkle_tree_stores = MerkleTreeStoresRead::default();
        let store_types = store_type
            .as_ref()
            .map(|st| Either::Left(std::iter::once(st)))
            .unwrap_or_else(|| Either::Right(StoreType::iter()));
        for st in store_types {
            let key_prefix = if *st == StoreType::Base {
                base_tree_key_prefix(base_height)
            } else {
                subtree_key_prefix(st, epoch)
            };
            let root_key = key_prefix.clone().with_segment("root".to_owned());
            let bytes = self
                .0
                .get_cf(block_cf, root_key.to_string())
                .map_err(|e| Error::DBError(e.into_string()))?;
            match bytes {
                Some(b) => {
                    let root = decode(b).map_err(Error::CodingError)?;
                    merkle_tree_stores.set_root(st, root);
                }
                None => return Ok(None),
            }

            let store_key = key_prefix.with_segment("store".to_owned());
            let bytes = self
                .0
                .get_cf(block_cf, store_key.to_string())
                .map_err(|e| Error::DBError(e.into_string()))?;
            match bytes {
                Some(b) => {
                    merkle_tree_stores.set_store(st.decode_store(b)?);
                }
                None => return Ok(None),
            }
        }
        Ok(Some(merkle_tree_stores))
    }

    fn has_replay_protection_entry(
        &self,
        hash: &namada::core::hash::Hash,
    ) -> Result<bool> {
        let replay_protection_cf =
            self.get_column_family(REPLAY_PROTECTION_CF)?;

        for key in [
            replay_protection::last_key(hash),
            replay_protection::all_key(hash),
        ] {
            if self
                .0
                .get_pinned_cf(replay_protection_cf, key.to_string())
                .map_err(|e| Error::DBError(e.into_string()))?
                .is_some()
            {
                return Ok(true);
            }
        }
        Ok(false)
    }

    fn read_diffs_val(
        &self,
        key: &Key,
        height: BlockHeight,
        is_old: bool,
    ) -> Result<Option<Vec<u8>>> {
        let diffs_cf = self.get_column_family(DIFFS_CF)?;
        let key = if is_old {
            old_and_new_diff_key(key, height)?.0
        } else {
            old_and_new_diff_key(key, height)?.1
        };

        self.0
            .get_cf(diffs_cf, key)
            .map_err(|e| Error::DBError(e.into_string()))
    }

    fn read_subspace_val(&self, key: &Key) -> Result<Option<Vec<u8>>> {
        let subspace_cf = self.get_column_family(SUBSPACE_CF)?;
        self.0
            .get_cf(subspace_cf, key.to_string())
            .map_err(|e| Error::DBError(e.into_string()))
    }

    fn read_subspace_val_with_height(
        &self,
        key: &Key,
        height: BlockHeight,
        last_height: BlockHeight,
    ) -> Result<Option<Vec<u8>>> {
        // Check if the value changed at this height
        let diffs_cf = self.get_column_family(DIFFS_CF)?;
        let (old_val_key, new_val_key) = old_and_new_diff_key(key, height)?;

        // If it has a "new" val, it was written at this height
        match self
            .0
            .get_cf(diffs_cf, new_val_key)
            .map_err(|e| Error::DBError(e.into_string()))?
        {
            Some(new_val) => {
                return Ok(Some(new_val));
            }
            None => {
                // If it has an "old" val, it was deleted at this height
                if self.0.key_may_exist_cf(diffs_cf, &old_val_key) {
                    // check if it actually exists
                    if self
                        .0
                        .get_cf(diffs_cf, old_val_key)
                        .map_err(|e| Error::DBError(e.into_string()))?
                        .is_some()
                    {
                        return Ok(None);
                    }
                }
            }
        }

        // If the value didn't change at the given height, we try to look for it
        // at successor heights, up to the `last_height`
        let mut raw_height = height.0 + 1;
        loop {
            // Try to find the next diff on this key
            let (old_val_key, new_val_key) =
                old_and_new_diff_key(key, BlockHeight(raw_height))?;
            let old_val = self
                .0
                .get_cf(diffs_cf, &old_val_key)
                .map_err(|e| Error::DBError(e.into_string()))?;
            // If it has an "old" val, it's the one we're looking for
            match old_val {
                Some(bytes) => return Ok(Some(bytes)),
                None => {
                    // Check if the value was created at this height instead,
                    // which would mean that it wasn't present before
                    if self.0.key_may_exist_cf(diffs_cf, &new_val_key) {
                        // check if it actually exists
                        if self
                            .0
                            .get_cf(diffs_cf, new_val_key)
                            .map_err(|e| Error::DBError(e.into_string()))?
                            .is_some()
                        {
                            return Ok(None);
                        }
                    }

                    if raw_height >= last_height.0 {
                        // Read from latest height
                        return self.read_subspace_val(key);
                    } else {
                        raw_height += 1
                    }
                }
            }
        }
    }

    fn write_subspace_val(
        &mut self,
        height: BlockHeight,
        key: &Key,
        value: impl AsRef<[u8]>,
        persist_diffs: bool,
    ) -> Result<i64> {
        let subspace_cf = self.get_column_family(SUBSPACE_CF)?;
        let value = value.as_ref();
        let size_diff = match self
            .0
            .get_cf(subspace_cf, key.to_string())
            .map_err(|e| Error::DBError(e.into_string()))?
        {
            Some(prev_value) => {
                let size_diff = value.len() as i64 - prev_value.len() as i64;
                self.write_subspace_diff(
                    height,
                    key,
                    Some(&prev_value),
                    Some(value),
                    persist_diffs,
                )?;
                size_diff
            }
            None => {
                self.write_subspace_diff(
                    height,
                    key,
                    None,
                    Some(value),
                    persist_diffs,
                )?;
                value.len() as i64
            }
        };

        // Write the new key-val
        self.0
            .put_cf(subspace_cf, key.to_string(), value)
            .map_err(|e| Error::DBError(e.into_string()))?;

        Ok(size_diff)
    }

    fn delete_subspace_val(
        &mut self,
        height: BlockHeight,
        key: &Key,
        persist_diffs: bool,
    ) -> Result<i64> {
        let subspace_cf = self.get_column_family(SUBSPACE_CF)?;

        // Check the length of previous value, if any
        let prev_len = match self
            .0
            .get_cf(subspace_cf, key.to_string())
            .map_err(|e| Error::DBError(e.into_string()))?
        {
            Some(prev_value) => {
                let prev_len = prev_value.len() as i64;
                self.write_subspace_diff(
                    height,
                    key,
                    Some(&prev_value),
                    None,
                    persist_diffs,
                )?;
                prev_len
            }
            None => 0,
        };

        // Delete the key-val
        self.0
            .delete_cf(subspace_cf, key.to_string())
            .map_err(|e| Error::DBError(e.into_string()))?;

        Ok(prev_len)
    }

    fn batch() -> Self::WriteBatch {
        RocksDBWriteBatch::default()
    }

    fn exec_batch(&mut self, batch: Self::WriteBatch) -> Result<()> {
        self.exec_batch(batch.0)
    }

    fn batch_write_subspace_val(
        &self,
        batch: &mut Self::WriteBatch,
        height: BlockHeight,
        key: &Key,
        value: impl AsRef<[u8]>,
        persist_diffs: bool,
    ) -> Result<i64> {
        let value = value.as_ref();
        let subspace_cf = self.get_column_family(SUBSPACE_CF)?;
        let size_diff = match self
            .0
            .get_cf(subspace_cf, key.to_string())
            .map_err(|e| Error::DBError(e.into_string()))?
        {
            Some(old_value) => {
                let size_diff = value.len() as i64 - old_value.len() as i64;
                // Persist the previous value
                self.batch_write_subspace_diff(
                    batch,
                    height,
                    key,
                    Some(&old_value),
                    Some(value),
                    persist_diffs,
                )?;
                size_diff
            }
            None => {
                self.batch_write_subspace_diff(
                    batch,
                    height,
                    key,
                    None,
                    Some(value),
                    persist_diffs,
                )?;
                value.len() as i64
            }
        };

        // Write the new key-val
        batch.0.put_cf(subspace_cf, key.to_string(), value);

        Ok(size_diff)
    }

    fn batch_delete_subspace_val(
        &self,
        batch: &mut Self::WriteBatch,
        height: BlockHeight,
        key: &Key,
        persist_diffs: bool,
    ) -> Result<i64> {
        let subspace_cf = self.get_column_family(SUBSPACE_CF)?;

        // Check the length of previous value, if any
        let prev_len = match self
            .0
            .get_cf(subspace_cf, key.to_string())
            .map_err(|e| Error::DBError(e.into_string()))?
        {
            Some(prev_value) => {
                let prev_len = prev_value.len() as i64;
                // Persist the previous value
                self.batch_write_subspace_diff(
                    batch,
                    height,
                    key,
                    Some(&prev_value),
                    None,
                    persist_diffs,
                )?;
                prev_len
            }
            None => 0,
        };

        // Delete the key-val
        batch.0.delete_cf(subspace_cf, key.to_string());

        Ok(prev_len)
    }

    fn prune_merkle_tree_store(
        &mut self,
        batch: &mut Self::WriteBatch,
        store_type: &StoreType,
        epoch: Epoch,
    ) -> Result<()> {
        let block_cf = self.get_column_family(BLOCK_CF)?;
        let key_prefix = subtree_key_prefix(store_type, epoch);
        let root_key = key_prefix.clone().with_segment("root".to_owned());
        batch.0.delete_cf(block_cf, root_key.to_string());
        let store_key = key_prefix.with_segment("store".to_owned());
        batch.0.delete_cf(block_cf, store_key.to_string());
        Ok(())
    }

    fn read_bridge_pool_signed_nonce(
        &self,
        height: BlockHeight,
        last_height: BlockHeight,
    ) -> Result<Option<ethereum_events::Uint>> {
        let nonce_key = bridge_pool::get_signed_root_key();
        let bytes = if height == BlockHeight(0) || height >= last_height {
            self.read_subspace_val(&nonce_key)?
        } else {
            self.read_subspace_val_with_height(&nonce_key, height, last_height)?
        };
        match bytes {
            Some(bytes) => {
                let bp_root_proof = BridgePoolRootProof::try_from_slice(&bytes)
                    .map_err(Error::BorshCodingError)?;
                Ok(Some(bp_root_proof.data.1))
            }
            None => Ok(None),
        }
    }

    fn write_replay_protection_entry(
        &mut self,
        batch: &mut Self::WriteBatch,
        key: &Key,
    ) -> Result<()> {
        let replay_protection_cf =
            self.get_column_family(REPLAY_PROTECTION_CF)?;

        batch
            .0
            .put_cf(replay_protection_cf, key.to_string(), vec![]);

        Ok(())
    }

    fn delete_replay_protection_entry(
        &mut self,
        batch: &mut Self::WriteBatch,
        key: &Key,
    ) -> Result<()> {
        let replay_protection_cf =
            self.get_column_family(REPLAY_PROTECTION_CF)?;

        batch.0.delete_cf(replay_protection_cf, key.to_string());

        Ok(())
    }
}

impl<'iter> DBIter<'iter> for RocksDB {
    type PrefixIter = PersistentPrefixIterator<'iter>;

    fn iter_prefix(
        &'iter self,
        prefix: Option<&Key>,
    ) -> PersistentPrefixIterator<'iter> {
        iter_subspace_prefix(self, prefix)
    }

    fn iter_results(&'iter self) -> PersistentPrefixIterator<'iter> {
        let db_prefix = "results/".to_owned();
        let prefix = "results".to_owned();

        let block_cf = self
            .get_column_family(BLOCK_CF)
            .expect("{BLOCK_CF} column family should exist");
        let read_opts = make_iter_read_opts(Some(prefix.clone()));
        let iter = self.0.iterator_cf_opt(
            block_cf,
            read_opts,
            IteratorMode::From(prefix.as_bytes(), Direction::Forward),
        );
        PersistentPrefixIterator(PrefixIterator::new(iter, db_prefix))
    }

    fn iter_old_diffs(
        &'iter self,
        height: BlockHeight,
        prefix: Option<&'iter Key>,
    ) -> PersistentPrefixIterator<'iter> {
        iter_diffs_prefix(self, height, prefix, true)
    }

    fn iter_new_diffs(
        &'iter self,
        height: BlockHeight,
        prefix: Option<&'iter Key>,
    ) -> PersistentPrefixIterator<'iter> {
        iter_diffs_prefix(self, height, prefix, false)
    }

    fn iter_replay_protection(&'iter self) -> Self::PrefixIter {
        let replay_protection_cf = self
            .get_column_family(REPLAY_PROTECTION_CF)
            .expect("{REPLAY_PROTECTION_CF} column family should exist");

        let stripped_prefix = Some(replay_protection::last_prefix());
        iter_prefix(self, replay_protection_cf, stripped_prefix.as_ref(), None)
    }
}

fn iter_subspace_prefix<'iter>(
    db: &'iter RocksDB,
    prefix: Option<&Key>,
) -> PersistentPrefixIterator<'iter> {
    let subspace_cf = db
        .get_column_family(SUBSPACE_CF)
        .expect("{SUBSPACE_CF} column family should exist");
    let stripped_prefix = None;
    iter_prefix(db, subspace_cf, stripped_prefix, prefix)
}

fn iter_diffs_prefix<'a>(
    db: &'a RocksDB,
    height: BlockHeight,
    prefix: Option<&Key>,
    is_old: bool,
) -> PersistentPrefixIterator<'a> {
    let diffs_cf = db
        .get_column_family(DIFFS_CF)
        .expect("{DIFFS_CF} column family should exist");
    let kind = if is_old {
        OLD_DIFF_PREFIX
    } else {
        NEW_DIFF_PREFIX
    };
    let stripped_prefix = Some(
        Key::from(height.to_db_key())
            .push(&kind.to_string())
            .unwrap(),
    );
    // get keys without the `stripped_prefix`
    iter_prefix(db, diffs_cf, stripped_prefix.as_ref(), prefix)
}

/// Create an iterator over key-vals in the given CF matching the given
/// prefix(es). If any, the `stripped_prefix` is matched first and will be
/// removed from the matched keys. If any, the second `prefix` is matched
/// against the stripped keys and remains in the matched keys.
fn iter_prefix<'a>(
    db: &'a RocksDB,
    cf: &'a ColumnFamily,
    stripped_prefix: Option<&Key>,
    prefix: Option<&Key>,
) -> PersistentPrefixIterator<'a> {
    let stripped_prefix = match stripped_prefix {
        Some(p) if !p.is_empty() => format!("{p}/"),
        _ => "".to_owned(),
    };
    let prefix = match prefix {
        Some(p) if !p.is_empty() => {
            format!("{stripped_prefix}{p}/")
        }
        _ => stripped_prefix.clone(),
    };
    let read_opts = make_iter_read_opts(Some(prefix.clone()));
    let iter = db.0.iterator_cf_opt(
        cf,
        read_opts,
        IteratorMode::From(prefix.as_bytes(), Direction::Forward),
    );
    PersistentPrefixIterator(PrefixIterator::new(iter, stripped_prefix))
}

#[derive(Debug)]
pub struct PersistentPrefixIterator<'a>(
    PrefixIterator<rocksdb::DBIterator<'a>>,
);

impl<'a> Iterator for PersistentPrefixIterator<'a> {
    type Item = (String, Vec<u8>, u64);

    /// Returns the next pair and the gas cost
    fn next(&mut self) -> Option<(String, Vec<u8>, u64)> {
        loop {
            match self.0.iter.next() {
                Some(result) => {
                    let (key, val) =
                        result.expect("Prefix iterator shouldn't fail");
                    let key = String::from_utf8(key.to_vec())
                        .expect("Cannot convert from bytes to key string");
                    if let Some(k) = key.strip_prefix(&self.0.stripped_prefix) {
                        let gas = k.len() + val.len();
                        return Some((k.to_owned(), val.to_vec(), gas as _));
                    } else {
                        tracing::warn!(
                            "Unmatched prefix \"{}\" in iterator's key \
                             \"{key}\"",
                            self.0.stripped_prefix
                        );
                    }
                }
                None => return None,
            }
        }
    }
}

/// Make read options for RocksDB iterator with the given prefix
fn make_iter_read_opts(prefix: Option<String>) -> ReadOptions {
    let mut read_opts = ReadOptions::default();
    // don't use the prefix bloom filter
    read_opts.set_total_order_seek(true);

    if let Some(prefix) = prefix {
        let mut upper_prefix = prefix.into_bytes();
        if let Some(last) = upper_prefix.last_mut() {
            *last += 1;
            read_opts.set_iterate_upper_bound(upper_prefix);
        }
    }

    read_opts
}

impl DBWriteBatch for RocksDBWriteBatch {}

fn old_and_new_diff_key(
    key: &Key,
    height: BlockHeight,
) -> Result<(String, String)> {
    let key_prefix = Key::from(height.to_db_key());
    let old = key_prefix
        .push(&OLD_DIFF_PREFIX.to_owned())
        .map_err(Error::KeyError)?
        .join(key);
    let new = key_prefix
        .push(&NEW_DIFF_PREFIX.to_owned())
        .map_err(Error::KeyError)?
        .join(key);
    Ok((old.to_string(), new.to_string()))
}

fn unknown_key_error(key: &str) -> Result<()> {
    Err(Error::UnknownKey {
        key: key.to_owned(),
    })
}

/// Try to increase NOFILE limit and set the `max_open_files` limit to it in
/// RocksDB options.
fn set_max_open_files(cf_opts: &mut rocksdb::Options) {
    #[cfg(unix)]
    imp::set_max_open_files(cf_opts);
    // Nothing to do on non-unix
    #[cfg(not(unix))]
    let _ = cf_opts;
}

#[cfg(unix)]
mod imp {
    use rlimit::{Resource, Rlim};

    const DEFAULT_NOFILE_LIMIT: Rlim = Rlim::from_raw(16384);

    pub fn set_max_open_files(cf_opts: &mut rocksdb::Options) {
        let max_open_files = match increase_nofile_limit() {
            Ok(max_open_files) => Some(max_open_files),
            Err(err) => {
                tracing::error!("Failed to increase NOFILE limit: {}", err);
                None
            }
        };
        if let Some(max_open_files) =
            max_open_files.and_then(|max| max.as_raw().try_into().ok())
        {
            cf_opts.set_max_open_files(max_open_files);
        }
    }

    /// Try to increase NOFILE limit and return the current soft limit.
    fn increase_nofile_limit() -> std::io::Result<Rlim> {
        let (soft, hard) = Resource::NOFILE.get()?;
        tracing::debug!("Current NOFILE limit, soft={}, hard={}", soft, hard);

        let target = std::cmp::min(DEFAULT_NOFILE_LIMIT, hard);
        if soft >= target {
            tracing::debug!(
                "NOFILE limit already large enough, not attempting to increase"
            );
            Ok(soft)
        } else {
            tracing::debug!("Try to increase to {}", target);
            Resource::NOFILE.set(target, target)?;

            let (soft, hard) = Resource::NOFILE.get()?;
            tracing::debug!(
                "Increased NOFILE limit, soft={}, hard={}",
                soft,
                hard
            );
            Ok(soft)
        }
    }
}

#[cfg(test)]
mod test {
<<<<<<< HEAD
    use namada::state::{MerkleTree, Sha256Hasher};
    use namada::types::address::EstablishedAddressGen;
    use namada::types::storage::{BlockHash, Epoch, Epochs};
=======
    use namada::core::address::{
        gen_established_address, EstablishedAddressGen,
    };
    use namada::core::storage::{BlockHash, Epochs};
    use namada::state::{MerkleTree, Sha256Hasher};
>>>>>>> 78519dd1
    use tempfile::tempdir;
    use test_log::test;

    use super::*;

    /// Test that a block written can be loaded back from DB.
    #[test]
    fn test_load_state() {
        let dir = tempdir().unwrap();
        let mut db = open(dir.path(), None).unwrap();

        let mut batch = RocksDB::batch();
        let last_height = BlockHeight::default();
        db.batch_write_subspace_val(
            &mut batch,
            last_height,
            &Key::parse("test").unwrap(),
            vec![1_u8, 1, 1, 1],
            true,
        )
        .unwrap();

        add_block_to_batch(
            &db,
            &mut batch,
            BlockHeight::default(),
            Epoch::default(),
            Epochs::default(),
            &ConversionState::default(),
        )
        .unwrap();
        db.exec_batch(batch.0).unwrap();

        let _state = db
            .read_last_block()
            .expect("Should be able to read last block")
            .expect("Block should have been written");
    }

    #[test]
    fn test_read() {
        let dir = tempdir().unwrap();
        let mut db = open(dir.path(), None).unwrap();

        let key = Key::parse("test").unwrap();
        let batch_key = Key::parse("batch").unwrap();

        let mut batch = RocksDB::batch();
        let last_height = BlockHeight(100);
        db.batch_write_subspace_val(
            &mut batch,
            last_height,
            &batch_key,
            vec![1_u8, 1, 1, 1],
            true,
        )
        .unwrap();
        db.exec_batch(batch.0).unwrap();

        db.write_subspace_val(last_height, &key, vec![1_u8, 1, 1, 0], true)
            .unwrap();

        let mut batch = RocksDB::batch();
        let last_height = BlockHeight(111);
        db.batch_write_subspace_val(
            &mut batch,
            last_height,
            &batch_key,
            vec![2_u8, 2, 2, 2],
            true,
        )
        .unwrap();
        db.exec_batch(batch.0).unwrap();

        db.write_subspace_val(last_height, &key, vec![2_u8, 2, 2, 0], true)
            .unwrap();

        let prev_value = db
            .read_subspace_val_with_height(
                &batch_key,
                BlockHeight(100),
                last_height,
            )
            .expect("read should succeed");
        assert_eq!(prev_value, Some(vec![1_u8, 1, 1, 1]));
        let prev_value = db
            .read_subspace_val_with_height(&key, BlockHeight(100), last_height)
            .expect("read should succeed");
        assert_eq!(prev_value, Some(vec![1_u8, 1, 1, 0]));

        let updated_value = db
            .read_subspace_val_with_height(
                &batch_key,
                BlockHeight(111),
                last_height,
            )
            .expect("read should succeed");
        assert_eq!(updated_value, Some(vec![2_u8, 2, 2, 2]));
        let updated_value = db
            .read_subspace_val_with_height(&key, BlockHeight(111), last_height)
            .expect("read should succeed");
        assert_eq!(updated_value, Some(vec![2_u8, 2, 2, 0]));

        let latest_value = db
            .read_subspace_val(&batch_key)
            .expect("read should succeed");
        assert_eq!(latest_value, Some(vec![2_u8, 2, 2, 2]));
        let latest_value =
            db.read_subspace_val(&key).expect("read should succeed");
        assert_eq!(latest_value, Some(vec![2_u8, 2, 2, 0]));

        let mut batch = RocksDB::batch();
        let last_height = BlockHeight(222);
        db.batch_delete_subspace_val(&mut batch, last_height, &batch_key, true)
            .unwrap();
        db.exec_batch(batch.0).unwrap();

        db.delete_subspace_val(last_height, &key, true).unwrap();

        let deleted_value = db
            .read_subspace_val_with_height(
                &batch_key,
                BlockHeight(222),
                last_height,
            )
            .expect("read should succeed");
        assert_eq!(deleted_value, None);
        let deleted_value = db
            .read_subspace_val_with_height(&key, BlockHeight(222), last_height)
            .expect("read should succeed");
        assert_eq!(deleted_value, None);

        let latest_value = db
            .read_subspace_val(&batch_key)
            .expect("read should succeed");
        assert_eq!(latest_value, None);
        let latest_value =
            db.read_subspace_val(&key).expect("read should succeed");
        assert_eq!(latest_value, None);
    }

    #[test]
    fn test_prefix_iter() {
        let dir = tempdir().unwrap();
        let mut db = open(dir.path(), None).unwrap();

        let prefix_0 = Key::parse("0").unwrap();
        let key_0_a = prefix_0.push(&"a".to_string()).unwrap();
        let key_0_b = prefix_0.push(&"b".to_string()).unwrap();
        let key_0_c = prefix_0.push(&"c".to_string()).unwrap();
        let prefix_1 = Key::parse("1").unwrap();
        let key_1_a = prefix_1.push(&"a".to_string()).unwrap();
        let key_1_b = prefix_1.push(&"b".to_string()).unwrap();
        let key_1_c = prefix_1.push(&"c".to_string()).unwrap();
        let prefix_01 = Key::parse("01").unwrap();
        let key_01_a = prefix_01.push(&"a".to_string()).unwrap();

        let keys_0 = vec![key_0_a, key_0_b, key_0_c];
        let keys_1 = vec![key_1_a, key_1_b, key_1_c];
        let keys_01 = vec![key_01_a];
        let all_keys = [keys_0.clone(), keys_01, keys_1.clone()].concat();

        // Write the keys
        let mut batch = RocksDB::batch();
        let height = BlockHeight(1);
        for key in &all_keys {
            db.batch_write_subspace_val(&mut batch, height, key, [0_u8], true)
                .unwrap();
        }
        db.exec_batch(batch.0).unwrap();

        // Prefix "0" shouldn't match prefix "01"
        let itered_keys: Vec<Key> = db
            .iter_prefix(Some(&prefix_0))
            .map(|(key, _val, _)| Key::parse(key).unwrap())
            .collect();
        itertools::assert_equal(keys_0, itered_keys);

        let itered_keys: Vec<Key> = db
            .iter_prefix(Some(&prefix_1))
            .map(|(key, _val, _)| Key::parse(key).unwrap())
            .collect();
        itertools::assert_equal(keys_1, itered_keys);

        let itered_keys: Vec<Key> = db
            .iter_prefix(None)
            .map(|(key, _val, _)| Key::parse(key).unwrap())
            .collect();
        itertools::assert_equal(all_keys, itered_keys);
    }

    #[test]
    fn test_rollback() {
        let dir = tempdir().unwrap();
        let mut db = open(dir.path(), None).unwrap();

        // A key that's gonna be added on a second block
        let add_key = Key::parse("add").unwrap();
        // A key that's gonna be deleted on a second block
        let delete_key = Key::parse("delete").unwrap();
        // A key that's gonna be overwritten on a second block
        let overwrite_key = Key::parse("overwrite").unwrap();

        // Write first block
        let mut batch = RocksDB::batch();
        let height_0 = BlockHeight(100);
        let mut pred_epochs = Epochs::default();
        pred_epochs.new_epoch(height_0);
        let conversion_state_0 = ConversionState::default();
        let to_delete_val = vec![1_u8, 1, 0, 0];
        let to_overwrite_val = vec![1_u8, 1, 1, 0];
        db.batch_write_subspace_val(
            &mut batch,
            height_0,
            &delete_key,
            &to_delete_val,
            true,
        )
        .unwrap();
        db.batch_write_subspace_val(
            &mut batch,
            height_0,
            &overwrite_key,
            &to_overwrite_val,
            true,
        )
        .unwrap();

        add_block_to_batch(
            &db,
            &mut batch,
            height_0,
            Epoch(1),
            pred_epochs.clone(),
            &conversion_state_0,
        )
        .unwrap();
        db.exec_batch(batch.0).unwrap();

        // Write second block
        let mut batch = RocksDB::batch();
        let height_1 = BlockHeight(101);
        pred_epochs.new_epoch(height_1);
        let conversion_state_1 = ConversionState::default();
        let add_val = vec![1_u8, 0, 0, 0];
        let overwrite_val = vec![1_u8, 1, 1, 1];
        db.batch_write_subspace_val(
            &mut batch, height_1, &add_key, &add_val, true,
        )
        .unwrap();
        db.batch_write_subspace_val(
            &mut batch,
            height_1,
            &overwrite_key,
            &overwrite_val,
            true,
        )
        .unwrap();
        db.batch_delete_subspace_val(&mut batch, height_1, &delete_key, true)
            .unwrap();

        add_block_to_batch(
            &db,
            &mut batch,
            height_1,
            Epoch(2),
            pred_epochs,
            &conversion_state_1,
        )
        .unwrap();
        db.exec_batch(batch.0).unwrap();

        // Check that the values are as expected from second block
        let added = db.read_subspace_val(&add_key).unwrap();
        assert_eq!(added, Some(add_val));
        let overwritten = db.read_subspace_val(&overwrite_key).unwrap();
        assert_eq!(overwritten, Some(overwrite_val));
        let deleted = db.read_subspace_val(&delete_key).unwrap();
        assert_eq!(deleted, None);

        // Rollback to the first block height
        db.rollback(height_0).unwrap();

        // Check that the values are back to the state at the first block
        let added = db.read_subspace_val(&add_key).unwrap();
        assert_eq!(added, None);
        let overwritten = db.read_subspace_val(&overwrite_key).unwrap();
        assert_eq!(overwritten, Some(to_overwrite_val));
        let deleted = db.read_subspace_val(&delete_key).unwrap();
        assert_eq!(deleted, Some(to_delete_val));
        // Check the conversion state
        let state_cf = db.get_column_family(STATE_CF).unwrap();
        let conversion_state =
            db.0.get_cf(state_cf, "conversion_state".as_bytes())
                .unwrap()
                .unwrap();
        assert_eq!(conversion_state, encode(&conversion_state_0));
    }

    #[test]
    fn test_diffs() {
        let dir = tempdir().unwrap();
        let mut db = open(dir.path(), None).unwrap();

        let key_with_diffs = Key::parse("with_diffs").unwrap();
        let key_without_diffs = Key::parse("without_diffs").unwrap();

        let initial_val = vec![1_u8, 1, 0, 0];
        let overwrite_val = vec![1_u8, 1, 1, 0];

        // Write first block
        let mut batch = RocksDB::batch();
        let height_0 = BlockHeight::first();
        db.batch_write_subspace_val(
            &mut batch,
            height_0,
            &key_with_diffs,
            &initial_val,
            true,
        )
        .unwrap();
        db.batch_write_subspace_val(
            &mut batch,
            height_0,
            &key_without_diffs,
            &initial_val,
            false,
        )
        .unwrap();
        db.exec_batch(batch.0).unwrap();

        {
            let diffs_cf = db.get_column_family(DIFFS_CF).unwrap();

            // Diffs new key for `key_with_diffs` at height_0 must be present
            let (old_with_h0, new_with_h0) =
                old_and_new_diff_key(&key_with_diffs, height_0).unwrap();
            assert!(db.0.get_cf(diffs_cf, old_with_h0).unwrap().is_none());
            assert!(db.0.get_cf(diffs_cf, new_with_h0).unwrap().is_some());

            // Diffs new key for `key_without_diffs` at height_0 must be present
            let (old_wo_h0, new_wo_h0) =
                old_and_new_diff_key(&key_without_diffs, height_0).unwrap();
            assert!(db.0.get_cf(diffs_cf, old_wo_h0).unwrap().is_none());
            assert!(db.0.get_cf(diffs_cf, new_wo_h0).unwrap().is_some());
        }

        // Write second block
        let mut batch = RocksDB::batch();
        let height_1 = height_0 + 10;
        db.batch_write_subspace_val(
            &mut batch,
            height_1,
            &key_with_diffs,
            &overwrite_val,
            true,
        )
        .unwrap();
        db.batch_write_subspace_val(
            &mut batch,
            height_1,
            &key_without_diffs,
            &overwrite_val,
            false,
        )
        .unwrap();
        db.exec_batch(batch.0).unwrap();

        {
            let diffs_cf = db.get_column_family(DIFFS_CF).unwrap();

            // Diffs keys for `key_with_diffs` at height_0 must be present
            let (old_with_h0, new_with_h0) =
                old_and_new_diff_key(&key_with_diffs, height_0).unwrap();
            assert!(db.0.get_cf(diffs_cf, old_with_h0).unwrap().is_none());
            assert!(db.0.get_cf(diffs_cf, new_with_h0).unwrap().is_some());

            // Diffs keys for `key_without_diffs` at height_0 must be gone
            let (old_wo_h0, new_wo_h0) =
                old_and_new_diff_key(&key_without_diffs, height_0).unwrap();
            assert!(db.0.get_cf(diffs_cf, old_wo_h0).unwrap().is_none());
            assert!(db.0.get_cf(diffs_cf, new_wo_h0).unwrap().is_none());

            // Diffs keys for `key_with_diffs` at height_1 must be present
            let (old_with_h1, new_with_h1) =
                old_and_new_diff_key(&key_with_diffs, height_1).unwrap();
            assert!(db.0.get_cf(diffs_cf, old_with_h1).unwrap().is_some());
            assert!(db.0.get_cf(diffs_cf, new_with_h1).unwrap().is_some());

            // Diffs keys for `key_without_diffs` at height_1 must be present
            let (old_wo_h1, new_wo_h1) =
                old_and_new_diff_key(&key_without_diffs, height_1).unwrap();
            assert!(db.0.get_cf(diffs_cf, old_wo_h1).unwrap().is_some());
            assert!(db.0.get_cf(diffs_cf, new_wo_h1).unwrap().is_some());
        }

        // Write third block
        let mut batch = RocksDB::batch();
        let height_2 = height_1 + 10;
        db.batch_write_subspace_val(
            &mut batch,
            height_2,
            &key_with_diffs,
            &initial_val,
            true,
        )
        .unwrap();
        db.batch_write_subspace_val(
            &mut batch,
            height_2,
            &key_without_diffs,
            &initial_val,
            false,
        )
        .unwrap();
        db.exec_batch(batch.0).unwrap();

        {
            let diffs_cf = db.get_column_family(DIFFS_CF).unwrap();

            // Diffs keys for `key_with_diffs` at height_1 must be present
            let (old_with_h1, new_with_h1) =
                old_and_new_diff_key(&key_with_diffs, height_1).unwrap();
            assert!(db.0.get_cf(diffs_cf, old_with_h1).unwrap().is_some());
            assert!(db.0.get_cf(diffs_cf, new_with_h1).unwrap().is_some());

            // Diffs keys for `key_without_diffs` at height_1 must be gone
            let (old_wo_h1, new_wo_h1) =
                old_and_new_diff_key(&key_without_diffs, height_1).unwrap();
            assert!(db.0.get_cf(diffs_cf, old_wo_h1).unwrap().is_none());
            assert!(db.0.get_cf(diffs_cf, new_wo_h1).unwrap().is_none());

            // Diffs keys for `key_with_diffs` at height_2 must be present
            let (old_with_h2, new_with_h2) =
                old_and_new_diff_key(&key_with_diffs, height_2).unwrap();
            assert!(db.0.get_cf(diffs_cf, old_with_h2).unwrap().is_some());
            assert!(db.0.get_cf(diffs_cf, new_with_h2).unwrap().is_some());

            // Diffs keys for `key_without_diffs` at height_2 must be present
            let (old_wo_h2, new_wo_h2) =
                old_and_new_diff_key(&key_without_diffs, height_2).unwrap();
            assert!(db.0.get_cf(diffs_cf, old_wo_h2).unwrap().is_some());
            assert!(db.0.get_cf(diffs_cf, new_wo_h2).unwrap().is_some());
        }
    }

    /// A test helper to write a block
    fn add_block_to_batch(
        db: &RocksDB,
        batch: &mut RocksDBWriteBatch,
        height: BlockHeight,
        epoch: Epoch,
        pred_epochs: Epochs,
        conversion_state: &ConversionState,
    ) -> Result<()> {
        let merkle_tree = MerkleTree::<Sha256Hasher>::default();
        let merkle_tree_stores = merkle_tree.stores();
        let hash = BlockHash::default();
        let time = DateTimeUtc::now();
        let next_epoch_min_start_height = BlockHeight::default();
        let next_epoch_min_start_time = DateTimeUtc::now();
        let update_epoch_blocks_delay = None;
        let address_gen = EstablishedAddressGen::new("whatever");
        let tx_queue = TxQueue::default();
        let results = BlockResults::default();
        let eth_events_queue = EthEventsQueue::default();
        let block = BlockStateWrite {
            merkle_tree_stores,
            header: None,
            hash: &hash,
            height,
            time,
            epoch,
            results: &results,
            conversion_state,
            pred_epochs: &pred_epochs,
            next_epoch_min_start_height,
            next_epoch_min_start_time,
            update_epoch_blocks_delay,
            address_gen: &address_gen,
            tx_queue: &tx_queue,
            ethereum_height: None,
            eth_events_queue: &eth_events_queue,
        };

        db.add_block_to_batch(block, batch, true)
    }
}<|MERGE_RESOLUTION|>--- conflicted
+++ resolved
@@ -1784,17 +1784,9 @@
 
 #[cfg(test)]
 mod test {
-<<<<<<< HEAD
-    use namada::state::{MerkleTree, Sha256Hasher};
-    use namada::types::address::EstablishedAddressGen;
-    use namada::types::storage::{BlockHash, Epoch, Epochs};
-=======
-    use namada::core::address::{
-        gen_established_address, EstablishedAddressGen,
-    };
+    use namada::core::address::EstablishedAddressGen;
     use namada::core::storage::{BlockHash, Epochs};
     use namada::state::{MerkleTree, Sha256Hasher};
->>>>>>> 78519dd1
     use tempfile::tempdir;
     use test_log::test;
 
