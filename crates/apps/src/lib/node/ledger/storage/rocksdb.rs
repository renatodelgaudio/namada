--- conflicted
+++ resolved
@@ -36,7 +36,6 @@
 //!     - `tree`: merkle tree
 //!       - `root`: root hash
 //!       - `store`: the tree's store
-//!     - `hash`: block hash
 //!     - `time`: block time
 //!     - `epoch`: block epoch
 //!     - `address_gen`: established address generator
@@ -103,7 +102,6 @@
 const MERKLE_TREE_ROOT_KEY_SEGMENT: &str = "root";
 const MERKLE_TREE_STORE_KEY_SEGMENT: &str = "store";
 const BLOCK_HEADER_KEY_SEGMENT: &str = "header";
-const BLOCK_HASH_KEY_SEGMENT: &str = "hash";
 const BLOCK_TIME_KEY_SEGMENT: &str = "time";
 const EPOCH_KEY_SEGMENT: &str = "epoch";
 const PRED_EPOCHS_KEY_SEGMENT: &str = "pred_epochs";
@@ -778,13 +776,7 @@
         // the prefix to read more state values.
         let prefix = height.raw();
 
-        // Resotring the Mekle tree later
-
-        let hash_key = format!("{prefix}/{BLOCK_HASH_KEY_SEGMENT}");
-        let hash = match self.read_value(block_cf, hash_key)? {
-            Some(h) => h,
-            None => return Ok(None),
-        };
+        // Restoring the Merkle tree later
 
         let time_key = format!("{prefix}/{BLOCK_TIME_KEY_SEGMENT}");
         let time = match self.read_value(block_cf, time_key)? {
@@ -810,9 +802,7 @@
             None => return Ok(None),
         };
 
-<<<<<<< HEAD
         Ok(Some(BlockStateRead {
-            hash,
             height,
             time,
             epoch,
@@ -827,134 +817,6 @@
             eth_events_queue,
             commit_only_data,
         }))
-=======
-        // Load data at the height
-        let prefix = format!("{}/", height.raw());
-        let mut read_opts = ReadOptions::default();
-        read_opts.set_total_order_seek(false);
-        let next_height_prefix = format!("{}/", height.next_height().raw());
-        read_opts.set_iterate_upper_bound(next_height_prefix);
-        let mut merkle_tree_stores = MerkleTreeStoresRead::default();
-        let mut time = None;
-        let mut epoch: Option<Epoch> = None;
-        let mut pred_epochs = None;
-        let mut address_gen = None;
-        for value in self.0.iterator_cf_opt(
-            block_cf,
-            read_opts,
-            IteratorMode::From(prefix.as_bytes(), Direction::Forward),
-        ) {
-            let (key, bytes) = match value {
-                Ok(data) => data,
-                Err(e) => return Err(Error::DBError(e.into_string())),
-            };
-            let path = &String::from_utf8((*key).to_vec()).map_err(|e| {
-                Error::Temporary {
-                    error: format!(
-                        "Cannot convert path from utf8 bytes to string: {}",
-                        e
-                    ),
-                }
-            })?;
-            let segments: Vec<&str> =
-                path.split(KEY_SEGMENT_SEPARATOR).collect();
-            match segments.get(1) {
-                Some(prefix) => match *prefix {
-                    // Restore the base tree and the CommitData tree of Merkle
-                    // tree
-                    "tree" => match segments.get(2) {
-                        Some(s) => {
-                            let st = StoreType::from_str(s)?;
-                            match segments.get(3) {
-                                Some(&"root") => merkle_tree_stores.set_root(
-                                    &st,
-                                    decode(bytes)
-                                        .map_err(Error::CodingError)?,
-                                ),
-                                Some(&"store") => merkle_tree_stores
-                                    .set_store(st.decode_store(bytes)?),
-                                _ => unknown_key_error(path)?,
-                            }
-                        }
-                        None => unknown_key_error(path)?,
-                    },
-                    "header" => {
-                        // the block header doesn't have to be restored
-                    }
-                    "time" => {
-                        time = Some(decode(bytes).map_err(Error::CodingError)?)
-                    }
-                    "epoch" => {
-                        epoch = Some(decode(bytes).map_err(Error::CodingError)?)
-                    }
-                    "pred_epochs" => {
-                        pred_epochs =
-                            Some(decode(bytes).map_err(Error::CodingError)?)
-                    }
-                    "address_gen" => {
-                        address_gen =
-                            Some(decode(bytes).map_err(Error::CodingError)?);
-                    }
-                    _ => unknown_key_error(path)?,
-                },
-                None => unknown_key_error(path)?,
-            }
-        }
-        // Restore subtrees of Merkle tree
-        if let Some(epoch) = epoch {
-            for st in StoreType::iter_subtrees() {
-                if *st == StoreType::CommitData {
-                    // CommitData tree has been already restored
-                    continue;
-                }
-                let key_prefix = tree_key_prefix_with_epoch(st, epoch);
-                let root_key =
-                    key_prefix.clone().with_segment("root".to_owned());
-                if let Some(bytes) = self
-                    .0
-                    .get_cf(block_cf, &root_key.to_string())
-                    .map_err(|e| Error::DBError(e.into_string()))?
-                {
-                    merkle_tree_stores.set_root(
-                        st,
-                        decode(bytes).map_err(Error::CodingError)?,
-                    );
-                }
-                let store_key = key_prefix.with_segment("store".to_owned());
-                if let Some(bytes) = self
-                    .0
-                    .get_cf(block_cf, &store_key.to_string())
-                    .map_err(|e| Error::DBError(e.into_string()))?
-                {
-                    merkle_tree_stores.set_store(st.decode_store(bytes)?);
-                }
-            }
-        }
-        match (time, epoch, pred_epochs, address_gen) {
-            (Some(time), Some(epoch), Some(pred_epochs), Some(address_gen)) => {
-                Ok(Some(BlockStateRead {
-                    merkle_tree_stores,
-                    height,
-                    time,
-                    epoch,
-                    pred_epochs,
-                    results,
-                    conversion_state,
-                    next_epoch_min_start_height,
-                    next_epoch_min_start_time,
-                    update_epoch_blocks_delay,
-                    address_gen,
-                    ethereum_height,
-                    eth_events_queue,
-                    commit_only_data,
-                }))
-            }
-            _ => Err(Error::Temporary {
-                error: "Essential data couldn't be read from the DB"
-                    .to_string(),
-            }),
-        }
->>>>>>> c2eccab7
     }
 
     fn add_block_to_batch(
@@ -1073,12 +935,6 @@
             let header_key = format!("{prefix}/{BLOCK_HEADER_KEY_SEGMENT}");
             self.add_value_to_batch(block_cf, header_key, &h, batch);
         }
-<<<<<<< HEAD
-        // Block hash
-        let hash_key = format!("{prefix}/{BLOCK_HASH_KEY_SEGMENT}");
-        self.add_value_to_batch(block_cf, hash_key, &hash, batch);
-=======
->>>>>>> c2eccab7
         // Block time
         let time_key = format!("{prefix}/{BLOCK_TIME_KEY_SEGMENT}");
         self.add_value_to_batch(block_cf, time_key, &time, batch);
@@ -1938,12 +1794,8 @@
 mod test {
     use namada::address::EstablishedAddressGen;
     use namada::core::hash::Hash;
-<<<<<<< HEAD
-    use namada::core::storage::{BlockHash, Epochs};
+    use namada::core::storage::Epochs;
     use namada::ledger::storage::ConversionState;
-=======
-    use namada::core::storage::Epochs;
->>>>>>> c2eccab7
     use namada::state::{MerkleTree, Sha256Hasher};
     use namada::storage::{BlockResults, EthEventsQueue};
     use namada::time::DateTimeUtc;
