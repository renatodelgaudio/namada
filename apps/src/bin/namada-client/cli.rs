//! Namada client CLI.

use std::time::Duration;

use color_eyre::eyre::Result;
use namada_apps::cli::cmds::*;
use namada_apps::cli::{self, safe_exit};
use namada_apps::client::{rpc, tx, utils};
use namada_apps::facade::tendermint::block::Height;
use namada_apps::facade::tendermint_config::net::Address as TendermintAddress;
use namada_apps::facade::tendermint_rpc::{Client, HttpClient};
use tokio::time::sleep;

pub async fn main() -> Result<()> {
    match cli::namada_client_cli()? {
        cli::NamadaClient::WithContext(cmd_box) => {
            let (cmd, ctx) = *cmd_box;
            use NamadaClientWithContext as Sub;
            match cmd {
                // Ledger cmds
                Sub::TxCustom(TxCustom(args)) => {
                    wait_until_node_is_synched(&args.tx.ledger_address).await;
                    tx::submit_custom(ctx, args).await;
                }
                Sub::TxTransfer(TxTransfer(args)) => {
                    wait_until_node_is_synched(&args.tx.ledger_address).await;
                    tx::submit_transfer(ctx, args).await;
                }
                Sub::TxIbcTransfer(TxIbcTransfer(args)) => {
                    wait_until_node_is_synched(&args.tx.ledger_address).await;
                    tx::submit_ibc_transfer(ctx, args).await;
                }
                Sub::TxUpdateVp(TxUpdateVp(args)) => {
                    wait_until_node_is_synched(&args.tx.ledger_address).await;
                    tx::submit_update_vp(ctx, args).await;
                }
                Sub::TxInitAccount(TxInitAccount(args)) => {
                    wait_until_node_is_synched(&args.tx.ledger_address).await;
                    tx::submit_init_account(ctx, args).await;
                }
                Sub::TxInitValidator(TxInitValidator(args)) => {
                    wait_until_node_is_synched(&args.tx.ledger_address).await;
                    tx::submit_init_validator(ctx, args).await;
                }
                Sub::TxInitProposal(TxInitProposal(args)) => {
                    wait_until_node_is_synched(&args.tx.ledger_address).await;
                    tx::submit_init_proposal(ctx, args).await;
                }
                Sub::TxVoteProposal(TxVoteProposal(args)) => {
                    wait_until_node_is_synched(&args.tx.ledger_address).await;
                    tx::submit_vote_proposal(ctx, args).await;
                }
                Sub::TxRevealPk(TxRevealPk(args)) => {
                    wait_until_node_is_synched(&args.tx.ledger_address).await;
                    tx::submit_reveal_pk(ctx, args).await;
                }
                Sub::Bond(Bond(args)) => {
                    wait_until_node_is_synched(&args.tx.ledger_address).await;
                    tx::submit_bond(ctx, args).await;
                }
                Sub::Unbond(Unbond(args)) => {
                    wait_until_node_is_synched(&args.tx.ledger_address).await;
                    tx::submit_unbond(ctx, args).await;
                }
                Sub::Withdraw(Withdraw(args)) => {
                    wait_until_node_is_synched(&args.tx.ledger_address).await;
                    tx::submit_withdraw(ctx, args).await;
                }
                // Ledger queries
                Sub::QueryEpoch(QueryEpoch(args)) => {
                    wait_until_node_is_synched(&args.ledger_address).await;
                    rpc::query_and_print_epoch(args).await;
                }
                Sub::QueryTransfers(QueryTransfers(args)) => {
                    wait_until_node_is_synched(&args.query.ledger_address)
                        .await;
                    rpc::query_transfers(ctx, args).await;
                }
                Sub::QueryConversions(QueryConversions(args)) => {
                    wait_until_node_is_synched(&args.query.ledger_address)
                        .await;
                    rpc::query_conversions(ctx, args).await;
                }
                Sub::QueryBlock(QueryBlock(args)) => {
                    wait_until_node_is_synched(&args.ledger_address).await;
                    rpc::query_block(args).await;
                }
                Sub::QueryBalance(QueryBalance(args)) => {
                    wait_until_node_is_synched(&args.query.ledger_address)
                        .await;
                    rpc::query_balance(ctx, args).await;
                }
                Sub::QueryBonds(QueryBonds(args)) => {
<<<<<<< HEAD
                    wait_until_node_is_synched(&args.query.ledger_address)
                        .await;
                    rpc::query_bonds(ctx, args).await;
=======
                    rpc::query_bonds(ctx, args).await.unwrap();
>>>>>>> 3cafbccd
                }
                Sub::QueryBondedStake(QueryBondedStake(args)) => {
                    wait_until_node_is_synched(&args.query.ledger_address)
                        .await;
                    rpc::query_bonded_stake(ctx, args).await;
                }
                Sub::QueryCommissionRate(QueryCommissionRate(args)) => {
                    wait_until_node_is_synched(&args.query.ledger_address)
                        .await;
                    rpc::query_and_print_commission_rate(ctx, args).await;
                }
                Sub::QuerySlashes(QuerySlashes(args)) => {
                    wait_until_node_is_synched(&args.query.ledger_address)
                        .await;
                    rpc::query_slashes(ctx, args).await;
                }
                Sub::QueryDelegations(QueryDelegations(args)) => {
                    wait_until_node_is_synched(&args.query.ledger_address)
                        .await;
                    rpc::query_delegations(ctx, args).await;
                }
                Sub::QueryResult(QueryResult(args)) => {
                    wait_until_node_is_synched(&args.query.ledger_address)
                        .await;
                    rpc::query_result(ctx, args).await;
                }
                Sub::QueryRawBytes(QueryRawBytes(args)) => {
                    wait_until_node_is_synched(&args.query.ledger_address)
                        .await;
                    rpc::query_raw_bytes(ctx, args).await;
                }

                Sub::QueryProposal(QueryProposal(args)) => {
                    wait_until_node_is_synched(&args.query.ledger_address)
                        .await;
                    rpc::query_proposal(ctx, args).await;
                }
                Sub::QueryProposalResult(QueryProposalResult(args)) => {
                    wait_until_node_is_synched(&args.query.ledger_address)
                        .await;
                    rpc::query_proposal_result(ctx, args).await;
                }
                Sub::QueryProtocolParameters(QueryProtocolParameters(args)) => {
                    wait_until_node_is_synched(&args.query.ledger_address)
                        .await;
                    rpc::query_protocol_parameters(ctx, args).await;
                }
            }
        }
        cli::NamadaClient::WithoutContext(cmd, global_args) => match cmd {
            // Utils cmds
            Utils::JoinNetwork(JoinNetwork(args)) => {
                utils::join_network(global_args, args).await
            }
            Utils::FetchWasms(FetchWasms(args)) => {
                utils::fetch_wasms(global_args, args).await
            }
            Utils::InitNetwork(InitNetwork(args)) => {
                utils::init_network(global_args, args)
            }
            Utils::InitGenesisValidator(InitGenesisValidator(args)) => {
                utils::init_genesis_validator(global_args, args)
            }
        },
    }
    Ok(())
}

/// Wait for a first block and node to be synced. Will attempt to
async fn wait_until_node_is_synched(ledger_address: &TendermintAddress) {
    let client = HttpClient::new(ledger_address.clone()).unwrap();
    let height_one = Height::try_from(1_u64).unwrap();
    let mut try_count = 0_u64;
    const MAX_TRIES: u64 = 5;

    loop {
        let node_status = client.status().await;
        match node_status {
            Ok(status) => {
                let latest_block_height = status.sync_info.latest_block_height;
                let is_catching_up = status.sync_info.catching_up;
                let is_at_least_height_one = latest_block_height >= height_one;
                if is_at_least_height_one && !is_catching_up {
                    return;
                } else {
                    if try_count > MAX_TRIES {
                        println!(
                            "Node is still catching up, wait for it to finish \
                             synching."
                        );
                        safe_exit(1)
                    } else {
                        println!(
                            " Waiting for {} ({}/{} tries)...",
                            if is_at_least_height_one {
                                "a first block"
                            } else {
                                "node to sync"
                            },
                            try_count + 1,
                            MAX_TRIES
                        );
                        sleep(Duration::from_secs((try_count + 1).pow(2)))
                            .await;
                    }
                    try_count += 1;
                }
            }
            Err(e) => {
                eprintln!("Failed to query node status with error: {}", e);
                safe_exit(1)
            }
        }
    }
}<|MERGE_RESOLUTION|>--- conflicted
+++ resolved
@@ -91,13 +91,9 @@
                     rpc::query_balance(ctx, args).await;
                 }
                 Sub::QueryBonds(QueryBonds(args)) => {
-<<<<<<< HEAD
-                    wait_until_node_is_synched(&args.query.ledger_address)
-                        .await;
-                    rpc::query_bonds(ctx, args).await;
-=======
+                    wait_until_node_is_synched(&args.query.ledger_address)
+                        .await;
                     rpc::query_bonds(ctx, args).await.unwrap();
->>>>>>> 3cafbccd
                 }
                 Sub::QueryBondedStake(QueryBondedStake(args)) => {
                     wait_until_node_is_synched(&args.query.ledger_address)
