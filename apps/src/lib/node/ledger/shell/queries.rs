//! Shell methods for querying state
use std::cmp::max;
use std::default::Default;

use borsh::{BorshDeserialize, BorshSerialize};
use ferveo_common::TendermintValidator;
use namada::ledger::eth_bridge::storage::bridge_pool::{
    get_key_from_hash, get_pending_key, get_signed_root_key,
};
use namada::ledger::parameters::EpochDuration;
use namada::ledger::pos::namada_proof_of_stake::types::VotingPower;
use namada::ledger::pos::types::WeightedValidator;
use namada::ledger::pos::PosParams;
<<<<<<< HEAD
use namada::ledger::queries::{RequestCtx, ResponseQuery};
use namada::ledger::storage_api;
=======
use namada::ledger::storage::{MerkleTree, StoreRef, StoreType};
>>>>>>> fc1537f7
use namada::types::address::Address;
use namada::types::eth_bridge_pool::{
    MultiSignedMerkleRoot, PendingTransfer, RelayProof,
};
use namada::types::ethereum_events::EthAddress;
use namada::types::keccak::encode::Encode;
use namada::types::key;
use namada::types::key::dkg_session_keys::DkgPublicKey;
<<<<<<< HEAD
use namada::types::storage::Epoch;
=======
use namada::types::storage::MembershipProof::BridgePool;
use namada::types::storage::{Epoch, Key, MerkleValue, PrefixValue};
>>>>>>> fc1537f7
use namada::types::token::{self, Amount};
use namada::types::vote_extensions::validator_set_update::EthAddrBook;

use super::*;
use crate::facade::tendermint_proto::google::protobuf;
use crate::facade::tendermint_proto::types::EvidenceParams;
use crate::node::ledger::response;
use crate::node::ledger::rpc::BridgePoolSubpath;

#[derive(Error, Debug)]
pub enum Error {
    #[error(
        "The address '{:?}' is not among the active validator set for epoch \
         {1}"
    )]
    NotValidatorAddress(Address, Epoch),
    #[error(
        "The public key '{0}' is not among the active validator set for epoch \
         {1}"
    )]
    #[allow(dead_code)]
    NotValidatorKey(String, Epoch),
    #[error(
        "The public key hash '{0}' is not among the active validator set for \
         epoch {1}"
    )]
    NotValidatorKeyHash(String, Epoch),
    #[error("Invalid validator tendermint address")]
    InvalidTMAddress,
}

impl<D, H> Shell<D, H>
where
    D: DB + for<'iter> DBIter<'iter> + Sync + 'static,
    H: StorageHasher + Sync + 'static,
{
    /// Uses `path` in the query to forward the request to the
    /// right query method and returns the result (which may be
    /// the default if `path` is not a supported string.
    /// INVARIANT: This method must be stateless.
    pub fn query(&self, query: request::Query) -> response::Query {
        let ctx = RequestCtx {
            storage: &self.storage,
            event_log: self.event_log(),
            vp_wasm_cache: self.vp_wasm_cache.read_only(),
            tx_wasm_cache: self.tx_wasm_cache.read_only(),
            storage_read_past_height_limit: self.storage_read_past_height_limit,
        };

        // Convert request to domain-type
        let request = match namada::ledger::queries::RequestQuery::try_from_tm(
            &self.storage,
            query,
        ) {
            Ok(request) => request,
            Err(err) => {
                return response::Query {
                    code: 1,
                    info: format!("Unexpected query: {}", err),
                    ..Default::default()
                };
            }
        };
<<<<<<< HEAD

        // Invoke the root RPC handler - returns borsh-encoded data on success
        let result = namada::ledger::queries::handle_path(ctx, &request);
        match result {
            Ok(ResponseQuery {
                data,
                info,
                proof_ops,
            }) => response::Query {
                value: data,
                info,
                proof_ops,
                ..Default::default()
=======
        match Path::from_str(&query.path) {
            Ok(path) => match path {
                Path::DryRunTx => self.dry_run_tx(&query.data),
                Path::Epoch => {
                    let (epoch, _gas) = self.storage.get_last_epoch();
                    let value = namada::ledger::storage::types::encode(&epoch);
                    response::Query {
                        value,
                        ..Default::default()
                    }
                }
                Path::Value(storage_key) => {
                    self.read_storage_value(&storage_key, height, query.prove)
                }
                Path::Prefix(storage_key) => {
                    self.read_storage_prefix(&storage_key, height, query.prove)
                }
                Path::HasKey(storage_key) => self.has_storage_key(&storage_key),
                Path::EthereumBridgePool(subpath) => match subpath {
                    BridgePoolSubpath::Contents => {
                        self.read_ethereum_bridge_pool()
                    }
                    BridgePoolSubpath::Proof => {
                        self.generate_bridge_pool_proof(query.data)
                    }
                },
                Path::Accepted { tx_hash } => {
                    let matcher = dumb_queries::QueryMatcher::accepted(tx_hash);
                    self.query_event_log(matcher)
                }
                Path::Applied { tx_hash } => {
                    let matcher = dumb_queries::QueryMatcher::applied(tx_hash);
                    self.query_event_log(matcher)
                }
>>>>>>> fc1537f7
            },
            Err(err) => response::Query {
                code: 1,
                info: format!("RPC error: {}", err),
                ..Default::default()
            },
        }
    }

    /// Query events in the event log matching the given query.
    pub fn query_event_log(
        &self,
        token: &Address,
        owner: &Address,
    ) -> token::Amount {
        let balance = storage_api::StorageRead::read(
            &self.storage,
            &token::balance_key(token, owner),
        );
        // Storage read must not fail, but there might be no value, in which
        // case default (0) is returned
        balance
            .expect("Storage read in the protocol must not fail")
            .unwrap_or_default()
    }

    /// Read the current contents of the Ethereum bridge
    /// pool.
    fn read_ethereum_bridge_pool(&self) -> response::Query {
        let stores = self
            .storage
            .db
            .read_merkle_tree_stores(self.storage.last_height)
            .expect("We should always be able to read the database")
            .expect(
                "Every signed root should correspond to an existing block \
                 height",
            );
        let store = match stores.get_store(StoreType::BridgePool) {
            StoreRef::BridgePool(store) => store,
            _ => unreachable!(),
        };

        let transfers: Vec<PendingTransfer> = store
            .iter()
            .map(|hash| {
                let res = self
                    .storage
                    .read(&get_key_from_hash(hash))
                    .unwrap()
                    .0
                    .unwrap();
                BorshDeserialize::try_from_slice(res.as_slice()).unwrap()
            })
            .collect();
        response::Query {
            code: 0,
            value: transfers.try_to_vec().unwrap(),
            ..Default::default()
        }
    }

    /// Generate a merkle proof for the inclusion of the
    /// requested transfers in the Ethereum bridge pool.
    fn generate_bridge_pool_proof(
        &self,
        request_bytes: Vec<u8>,
    ) -> response::Query {
        if let Ok(transfers) =
            <Vec<PendingTransfer>>::try_from_slice(request_bytes.as_slice())
        {
            // get the latest signed merkle root of the Ethereum bridge pool
            let signed_root: MultiSignedMerkleRoot = match self
                .storage
                .read(&get_signed_root_key())
                .expect("Reading the database should not faile")
            {
                (Some(bytes), _) => {
                    BorshDeserialize::try_from_slice(bytes.as_slice()).unwrap()
                }
                _ => {
                    return response::Query {
                        code: 1,
                        log: "No signed root for the Ethereum bridge pool \
                              exists in storage."
                            .into(),
                        info: "No signed root for the Ethereum bridge pool \
                               exists in storage."
                            .into(),
                        ..Default::default()
                    };
                }
            };

            // get the merkle tree corresponding to the above root.
            let tree = MerkleTree::<H>::new(
                self.storage
                    .db
                    .read_merkle_tree_stores(signed_root.height)
                    .expect("We should always be able to read the database")
                    .expect(
                        "Every signed root should correspond to an existing \
                         block height",
                    ),
            );

            // get the membership proof
            let keys: Vec<_> = transfers.iter().map(get_pending_key).collect();
            match tree.get_sub_tree_existence_proof(
                &keys,
                transfers.into_iter().map(MerkleValue::from).collect(),
            ) {
                Ok(BridgePool(proof)) => response::Query {
                    code: 0,
                    value: RelayProof {
                        // TODO: use actual validators
                        validator_args: Default::default(),
                        root: signed_root,
                        proof,
                        // TODO: Use real nonce
                        nonce: 0.into(),
                    }
                    .encode(),
                    ..Default::default()
                },
                Err(e) => response::Query {
                    code: 1,
                    log: e.to_string(),
                    info: e.to_string(),
                    ..Default::default()
                },
                _ => unreachable!(),
            }
        } else {
            response::Query {
                code: 1,
                log: "Could not deserialize transfers".into(),
                info: "Could not deserialize transfers".into(),
                ..Default::default()
            }
        }
    }
}

/// API for querying the blockchain state.
pub(crate) trait QueriesExt {
    /// Get the set of active validators for a given epoch (defaulting to the
    /// epoch of the current yet-to-be-committed block).
    fn get_active_validators(
        &self,
        epoch: Option<Epoch>,
    ) -> BTreeSet<WeightedValidator<Address>>;

    /// Lookup the total voting power for an epoch (defaulting to the
    /// epoch of the current yet-to-be-committed block).
    fn get_total_voting_power(&self, epoch: Option<Epoch>) -> VotingPower;

    /// Simple helper function for the ledger to get balances
    /// of the specified token at the specified address
    fn get_balance(
        &self,
        token: &Address,
        owner: &Address,
    ) -> std::result::Result<Amount, String>;

    fn get_evidence_params(
        &self,
        epoch_duration: &EpochDuration,
        pos_params: &PosParams,
    ) -> EvidenceParams;

    /// Lookup data about a validator from their protocol signing key
    fn get_validator_from_protocol_pk(
        &self,
        pk: &key::common::PublicKey,
        epoch: Option<Epoch>,
    ) -> std::result::Result<TendermintValidator<EllipticCurve>, Error>;

    /// Lookup data about a validator from their address
    fn get_validator_from_address(
        &self,
        address: &Address,
        epoch: Option<Epoch>,
    ) -> std::result::Result<(VotingPower, common::PublicKey), Error>;

    /// Given a tendermint validator, the address is the hash
    /// of the validators public key. We look up the native
    /// address from storage using this hash.
    // TODO: We may change how this lookup is done, see
    // https://github.com/anoma/namada/issues/200
    fn get_validator_from_tm_address(
        &self,
        tm_address: &[u8],
        epoch: Option<Epoch>,
    ) -> std::result::Result<Address, Error>;

    /// Determines if it is possible to send a validator set update vote
    /// extension at the provided [`BlockHeight`].
    ///
    /// This is done by checking if we are at the first block of a new epoch,
    /// or if we are at block height 1 of the first epoch.
    ///
    /// The genesis block will not have vote extensions,
    /// therefore it is a special case, which we account for
    /// by checking if the block height is 1. Otherwise,
    /// validator set update votes will always extend
    /// Tendermint's PreCommit phase of the first block of
    /// an epoch.
    fn can_send_validator_set_update(&self, can_send: SendValsetUpd) -> bool;

    /// Given some [`BlockHeight`], return the corresponding [`Epoch`].
    fn get_epoch(&self, height: BlockHeight) -> Option<Epoch>;

    /// Retrieves the [`BlockHeight`] that is currently being decided.
    fn get_current_decision_height(&self) -> BlockHeight;

    /// For a given Namada validator, return its corresponding Ethereum bridge
    /// address.
    fn get_ethbridge_from_namada_addr(
        &self,
        validator: &Address,
        epoch: Option<Epoch>,
    ) -> Option<EthAddress>;

    /// For a given Namada validator, return its corresponding Ethereum
    /// governance address.
    fn get_ethgov_from_namada_addr(
        &self,
        validator: &Address,
        epoch: Option<Epoch>,
    ) -> Option<EthAddress>;

    /// Extension of [`Self::get_active_validators`], which additionally returns
    /// all Ethereum addresses of some validator.
    fn get_active_eth_addresses<'db>(
        &'db self,
        epoch: Option<Epoch>,
    ) -> Box<dyn Iterator<Item = (EthAddrBook, Address, VotingPower)> + 'db>;
}

impl<D, H> QueriesExt for Storage<D, H>
where
    D: DB + for<'iter> DBIter<'iter>,
    H: StorageHasher,
{
    fn get_active_validators(
        &self,
        epoch: Option<Epoch>,
    ) -> BTreeSet<WeightedValidator<Address>> {
        let epoch = epoch.unwrap_or_else(|| self.get_current_epoch().0);
        let validator_set = self.read_validator_set();
        validator_set
            .get(epoch)
            .expect("Validators for an epoch should be known")
            .active
            .clone()
    }

    #[cfg(not(feature = "ABCI"))]
    fn get_total_voting_power(&self, epoch: Option<Epoch>) -> VotingPower {
        self.get_active_validators(epoch)
            .iter()
            .map(|validator| u64::from(validator.voting_power))
            .sum::<u64>()
            .into()
    }

    fn get_balance(
        &self,
        token: &Address,
        owner: &Address,
    ) -> std::result::Result<Amount, String> {
        let height = self.get_block_height().0;
        let (balance, _) = self
            .read_with_height(&token::balance_key(token, owner), height)
            .map_err(|err| {
                format!(
                    "Unable to read token {} balance of the given address {}: \
                     {:?}",
                    token, owner, err
                )
            })?;
        let balance = match balance {
            Some(balance) => balance,
            None => {
                return Err(format!(
                    "Unable to read token {} balance of the given address {}",
                    token, owner
                ));
            }
        };
        BorshDeserialize::try_from_slice(&balance[..]).map_err(|err| {
            format!(
                "Unable to deserialize the balance of the given address: {:?}",
                err
            )
        })
    }

    fn get_evidence_params(
        &self,
        epoch_duration: &EpochDuration,
        pos_params: &PosParams,
    ) -> EvidenceParams {
        // Minimum number of epochs before tokens are unbonded and can be
        // withdrawn
        let len_before_unbonded = max(pos_params.unbonding_len as i64 - 1, 0);
        let max_age_num_blocks: i64 =
            epoch_duration.min_num_of_blocks as i64 * len_before_unbonded;
        let min_duration_secs = epoch_duration.min_duration.0 as i64;
        let max_age_duration = Some(protobuf::Duration {
            seconds: min_duration_secs * len_before_unbonded,
            nanos: 0,
        });
        EvidenceParams {
            max_age_num_blocks,
            max_age_duration,
            ..EvidenceParams::default()
        }
    }

    fn get_validator_from_protocol_pk(
        &self,
        pk: &key::common::PublicKey,
        epoch: Option<Epoch>,
    ) -> std::result::Result<TendermintValidator<EllipticCurve>, Error> {
        let pk_bytes = pk
            .try_to_vec()
            .expect("Serializing public key should not fail");
        let epoch = epoch.unwrap_or_else(|| self.get_current_epoch().0);
        self.get_active_validators(Some(epoch))
            .iter()
            .find(|validator| {
                let pk_key = key::protocol_pk_key(&validator.address);
                match self.read(&pk_key) {
                    Ok((Some(bytes), _)) => bytes == pk_bytes,
                    _ => false,
                }
            })
            .map(|validator| {
                let dkg_key =
                    key::dkg_session_keys::dkg_pk_key(&validator.address);
                let bytes = self
                    .read(&dkg_key)
                    .expect("Validator should have public dkg key")
                    .0
                    .expect("Validator should have public dkg key");
                let dkg_publickey =
                    &<DkgPublicKey as BorshDeserialize>::deserialize(
                        &mut bytes.as_ref(),
                    )
                    .expect(
                        "DKG public key in storage should be deserializable",
                    );
                TendermintValidator {
                    power: validator.voting_power.into(),
                    address: validator.address.to_string(),
                    public_key: dkg_publickey.into(),
                }
            })
            .ok_or_else(|| Error::NotValidatorKey(pk.to_string(), epoch))
    }

    #[cfg(not(feature = "ABCI"))]
    fn get_validator_from_address(
        &self,
        address: &Address,
        epoch: Option<Epoch>,
    ) -> std::result::Result<(VotingPower, common::PublicKey), Error> {
        let epoch = epoch.unwrap_or_else(|| self.get_current_epoch().0);
        self.get_active_validators(Some(epoch))
            .iter()
            .find(|validator| address == &validator.address)
            .map(|validator| {
                let protocol_pk_key = key::protocol_pk_key(&validator.address);
                let bytes = self
                    .read(&protocol_pk_key)
                    .expect("Validator should have public protocol key")
                    .0
                    .expect("Validator should have public protocol key");
                let protocol_pk: common::PublicKey =
                    BorshDeserialize::deserialize(&mut bytes.as_ref()).expect(
                        "Protocol public key in storage should be \
                         deserializable",
                    );
                (validator.voting_power, protocol_pk)
            })
            .ok_or_else(|| Error::NotValidatorAddress(address.clone(), epoch))
    }

    fn get_validator_from_tm_address(
        &self,
        tm_address: &[u8],
        epoch: Option<Epoch>,
    ) -> std::result::Result<Address, Error> {
        let epoch = epoch.unwrap_or_else(|| self.get_current_epoch().0);
        let validator_raw_hash = core::str::from_utf8(tm_address)
            .map_err(|_| Error::InvalidTMAddress)?;
        self.read_validator_address_raw_hash(&validator_raw_hash)
            .ok_or_else(|| {
                Error::NotValidatorKeyHash(
                    validator_raw_hash.to_string(),
                    epoch,
                )
            })
    }

    #[cfg(feature = "abcipp")]
    fn can_send_validator_set_update(&self, can_send: SendValsetUpd) -> bool {
        let (check_prev_heights, height) = match can_send {
            SendValsetUpd::Now => (false, self.get_current_decision_height()),
            SendValsetUpd::AtPrevHeight => (false, self.last_height),
            SendValsetUpd::AtFixedHeight(h) => (true, h),
        };

        // handle genesis block corner case
        if height == BlockHeight(1) {
            return true;
        }

        let fst_heights_of_each_epoch =
            self.block.pred_epochs.first_block_heights();

        // tentatively check if the last stored height
        // is the one we are looking for
        if fst_heights_of_each_epoch
            .last()
            .map(|&h| h == height)
            .unwrap_or(false)
        {
            return true;
        }

        // the values in `fst_block_heights_of_each_epoch` are stored in
        // ascending order, so we can just do a binary search over them
        check_prev_heights
            && fst_heights_of_each_epoch.binary_search(&height).is_ok()
    }

    #[cfg(not(feature = "abcipp"))]
    #[inline(always)]
    fn can_send_validator_set_update(&self, _can_send: SendValsetUpd) -> bool {
        true
    }

    #[inline]
    fn get_epoch(&self, height: BlockHeight) -> Option<Epoch> {
        self.block.pred_epochs.get_epoch(height)
    }

    #[inline]
    fn get_current_decision_height(&self) -> BlockHeight {
        self.last_height + 1
    }

    #[inline]
    fn get_ethbridge_from_namada_addr(
        &self,
        validator: &Address,
        epoch: Option<Epoch>,
    ) -> Option<EthAddress> {
        let epoch = epoch.unwrap_or_else(|| self.get_current_epoch().0);
        self.read_validator_eth_hot_key(validator)
            .as_ref()
            .and_then(|epk| epk.get(epoch).and_then(|pk| pk.try_into().ok()))
    }

    #[inline]
    fn get_ethgov_from_namada_addr(
        &self,
        validator: &Address,
        epoch: Option<Epoch>,
    ) -> Option<EthAddress> {
        let epoch = epoch.unwrap_or_else(|| self.get_current_epoch().0);
        self.read_validator_eth_cold_key(validator)
            .as_ref()
            .and_then(|epk| epk.get(epoch).and_then(|pk| pk.try_into().ok()))
    }

    #[inline]
    fn get_active_eth_addresses<'db>(
        &'db self,
        epoch: Option<Epoch>,
    ) -> Box<dyn Iterator<Item = (EthAddrBook, Address, VotingPower)> + 'db>
    {
        let epoch = epoch.unwrap_or_else(|| self.get_current_epoch().0);
        Box::new(self.get_active_validators(Some(epoch)).into_iter().map(
            move |validator| {
                let hot_key_addr = self
                    .get_ethbridge_from_namada_addr(
                        &validator.address,
                        Some(epoch),
                    )
                    .expect(
                        "All Namada validators should have an Ethereum bridge \
                         key",
                    );
                let cold_key_addr = self
                    .get_ethgov_from_namada_addr(
                        &validator.address,
                        Some(epoch),
                    )
                    .expect(
                        "All Namada validators should have an Ethereum \
                         governance key",
                    );
                let eth_addr_book = EthAddrBook {
                    hot_key_addr,
                    cold_key_addr,
                };
                (eth_addr_book, validator.address, validator.voting_power)
            },
        ))
    }
}

/// This enum is used as a parameter to
/// [`QueriesExt::can_send_validator_set_update`].
pub enum SendValsetUpd {
    /// Check if it is possible to send a validator set update
    /// vote extension at the current block height.
    Now,
    /// Check if it is possible to send a validator set update
    /// vote extension at the previous block height.
    AtPrevHeight,
    /// Check if it is possible to send a validator set update
    /// vote extension at any given block height.
    #[allow(dead_code)]
    AtFixedHeight(BlockHeight),
}

#[cfg(test)]
mod test_queries {
    use namada::ledger::eth_bridge::storage::bridge_pool::BridgePoolTree;
    use namada::types::eth_bridge_pool::{GasFee, TransferToEthereum};
    use namada::types::ethereum_events::EthAddress;

    use super::*;
    use crate::node::ledger::shell::test_utils;
    use crate::node::ledger::shims::abcipp_shim_types::shim::request::FinalizeBlock;

    /// An established user address for testing & development
    fn bertha_address() -> Address {
        Address::decode("atest1v4ehgw36xvcyyvejgvenxs34g3zygv3jxqunjd6rxyeyys3sxy6rwvfkx4qnj33hg9qnvse4lsfctw")
            .expect("The token address decoding shouldn't fail")
    }

    macro_rules! test_can_send_validator_set_update {
        (epoch_assertions: $epoch_assertions:expr $(,)?) => {
            /// Test if [`QueriesExt::can_send_validator_set_update`] behaves as
            /// expected.
            #[test]
            #[ignore]
            // TODO: we should fix this test to cope with epoch changes only
            // happening at the first block of a new epoch. an erroneous change
            // was introduced to the ledger, that updated the epoch correctly
            // at the first block of the new epoch, but recorded `height + 1`
            // instead of the actual height of the epoch change. since this
            // test depended on that erroneous logic to pass, it's busted.
            //
            // linked issues:
            // - <https://github.com/anoma/namada/issues/599>
            // - <https://github.com/anoma/namada/issues/600>
            fn test_can_send_validator_set_update() {
                let (mut shell, _recv, _) = test_utils::setup_at_height(0u64);

                let epoch_assertions = $epoch_assertions;

                // TODO: switch to `Result::into_ok_or_err` when it becomes
                // stable
                const fn extract(
                    can_send: ::std::result::Result<bool, bool>,
                ) -> bool {
                    match can_send {
                        Ok(x) => x,
                        Err(x) => x,
                    }
                }

                // test `SendValsetUpd::Now`  and `SendValsetUpd::AtPrevHeight`
                for (idx, (curr_epoch, curr_block_height, can_send)) in
                    epoch_assertions.iter().copied().enumerate()
                {
                    shell.storage.last_height =
                        BlockHeight(curr_block_height - 1);
                    assert_eq!(
                        curr_block_height,
                        shell.storage.get_current_decision_height().0
                    );
                    assert_eq!(
                        shell.storage.get_epoch(curr_block_height.into()),
                        Some(Epoch(curr_epoch))
                    );
                    assert_eq!(
                        shell
                            .storage
                            .can_send_validator_set_update(SendValsetUpd::Now),
                        extract(can_send)
                    );
                    if let Some((epoch, height, can_send)) =
                        epoch_assertions.get(idx.wrapping_sub(1)).copied()
                    {
                        assert_eq!(
                            shell.storage.get_epoch(height.into()),
                            Some(Epoch(epoch))
                        );
                        assert_eq!(
                            shell.storage.can_send_validator_set_update(
                                SendValsetUpd::AtPrevHeight
                            ),
                            extract(can_send)
                        );
                    }
                    if epoch_assertions
                        .get(idx + 1)
                        .map(|&(_, _, change_epoch)| change_epoch.is_ok())
                        .unwrap_or(false)
                    {
                        let time = namada::types::time::DateTimeUtc::now();
                        let mut req = FinalizeBlock::default();
                        req.header.time = time;
                        shell.finalize_block(req).expect("Test failed");
                        shell.commit();
                        shell.storage.next_epoch_min_start_time = time;
                    }
                }

                // test `SendValsetUpd::AtFixedHeight`
                for (curr_epoch, curr_block_height, can_send) in
                    epoch_assertions.iter().copied()
                {
                    assert_eq!(
                        shell.storage.get_epoch(curr_block_height.into()),
                        Some(Epoch(curr_epoch))
                    );
                    assert_eq!(
                        shell.storage.can_send_validator_set_update(
                            SendValsetUpd::AtFixedHeight(
                                curr_block_height.into()
                            )
                        ),
                        extract(can_send)
                    );
                }
            }
        };
    }

    #[cfg(feature = "abcipp")]
    test_can_send_validator_set_update! {
        epoch_assertions: [
            // (current epoch, current block height, can send valset upd / Ok = change epoch)
            (0, 1, Ok(true)),
            (0, 2, Err(false)),
            (0, 3, Err(false)),
            (0, 4, Err(false)),
            (0, 5, Err(false)),
            (0, 6, Err(false)),
            (0, 7, Err(false)),
            (0, 8, Err(false)),
            (0, 9, Err(false)),
            (0, 10, Err(false)),
            (0, 11, Err(false)),
            // we will change epoch here
            (1, 12, Ok(true)),
            (1, 13, Err(false)),
            (1, 14, Err(false)),
            (1, 15, Err(false)),
            (1, 16, Err(false)),
            (1, 17, Err(false)),
            (1, 18, Err(false)),
            (1, 19, Err(false)),
            (1, 20, Err(false)),
            (1, 21, Err(false)),
            (1, 22, Err(false)),
            (1, 23, Err(false)),
            (1, 24, Err(false)),
            // we will change epoch here
            (2, 25, Ok(true)),
            (2, 26, Err(false)),
            (2, 27, Err(false)),
            (2, 28, Err(false)),
        ],
    }

    #[cfg(not(feature = "abcipp"))]
    test_can_send_validator_set_update! {
        epoch_assertions: [
            // (current epoch, current block height, can send valset upd / Ok = change epoch)
            (0, 1, Ok(true)),
            (0, 2, Err(true)),
            (0, 3, Err(true)),
            (0, 4, Err(true)),
            (0, 5, Err(true)),
            (0, 6, Err(true)),
            (0, 7, Err(true)),
            (0, 8, Err(true)),
            (0, 9, Err(true)),
            (0, 10, Err(true)),
            (0, 11, Err(true)),
            // we will change epoch here
            (1, 12, Ok(true)),
            (1, 13, Err(true)),
            (1, 14, Err(true)),
            (1, 15, Err(true)),
            (1, 16, Err(true)),
            (1, 17, Err(true)),
            (1, 18, Err(true)),
            (1, 19, Err(true)),
            (1, 20, Err(true)),
            (1, 21, Err(true)),
            (1, 22, Err(true)),
            (1, 23, Err(true)),
            (1, 24, Err(true)),
            // we will change epoch here
            (2, 25, Ok(true)),
            (2, 26, Err(true)),
            (2, 27, Err(true)),
            (2, 28, Err(true)),
        ],
    }

    /// Test that reading the bridge pool works
    #[test]
    fn test_read_bridge_pool() {
        let (mut shell, _, _) = test_utils::setup();
        let transfer = PendingTransfer {
            transfer: TransferToEthereum {
                asset: EthAddress([0; 20]),
                recipient: EthAddress([0; 20]),
                sender: bertha_address(),
                amount: 0.into(),
                nonce: 0.into(),
            },
            gas_fee: GasFee {
                amount: 0.into(),
                payer: bertha_address(),
            },
        };

        // write a transfer into the bridge pool
        shell
            .storage
            .write(&get_pending_key(&transfer), transfer.clone())
            .expect("Test failed");

        // commit the changes and increase block height
        shell.storage.commit().expect("Test failed");
        shell.storage.block.height = shell.storage.block.height + 1;

        // check the response
        let resp = shell.read_ethereum_bridge_pool();
        assert_eq!(resp.code, 0);
        let pool =
            BTreeSet::<PendingTransfer>::try_from_slice(resp.value.as_slice())
                .expect("Test failed");
        assert_eq!(pool, BTreeSet::from([transfer]));
    }

    /// Test that reading the bridge pool always gets
    /// the latest pool
    #[test]
    fn test_bridge_pool_updates() {
        let (mut shell, _, _) = test_utils::setup();
        let transfer = PendingTransfer {
            transfer: TransferToEthereum {
                asset: EthAddress([0; 20]),
                recipient: EthAddress([0; 20]),
                sender: bertha_address(),
                amount: 0.into(),
                nonce: 0.into(),
            },
            gas_fee: GasFee {
                amount: 0.into(),
                payer: bertha_address(),
            },
        };

        // write a transfer into the bridge pool
        shell
            .storage
            .write(&get_pending_key(&transfer), transfer.clone())
            .expect("Test failed");

        // commit the changes and increase block height
        shell.storage.commit().expect("Test failed");
        shell.storage.block.height = shell.storage.block.height + 1;

        // update the pool
        shell
            .storage
            .delete(&get_pending_key(&transfer))
            .expect("Test failed");
        let mut transfer2 = transfer;
        transfer2.transfer.amount = 1.into();
        shell
            .storage
            .write(&get_pending_key(&transfer2), transfer2.clone())
            .expect("Test failed");

        // commit the changes and increase block height
        shell.storage.commit().expect("Test failed");
        shell.storage.block.height = shell.storage.block.height + 1;

        // check the response
        let resp = shell.read_ethereum_bridge_pool();
        assert_eq!(resp.code, 0);
        let pool =
            BTreeSet::<PendingTransfer>::try_from_slice(resp.value.as_slice())
                .expect("Test failed");
        assert_eq!(pool, BTreeSet::from([transfer2]));
    }

    /// Test that we can get a merkle proof even if the signed
    /// merkle roots is lagging behind the pool
    #[test]
    fn test_get_merkle_proof() {
        let (mut shell, _, _) = test_utils::setup();
        let transfer = PendingTransfer {
            transfer: TransferToEthereum {
                asset: EthAddress([0; 20]),
                recipient: EthAddress([0; 20]),
                sender: bertha_address(),
                amount: 0.into(),
                nonce: 0.into(),
            },
            gas_fee: GasFee {
                amount: 0.into(),
                payer: bertha_address(),
            },
        };

        // write a transfer into the bridge pool
        shell
            .storage
            .write(&get_pending_key(&transfer), transfer.clone())
            .expect("Test failed");

        // create a signed Merkle root for this pool
        let signed_root = MultiSignedMerkleRoot {
            sigs: Default::default(),
            root: transfer.keccak256(),
            height: Default::default(),
        };

        // commit the changes and increase block height
        shell.storage.commit().expect("Test failed");
        shell.storage.block.height = shell.storage.block.height + 1;

        // update the pool
        let mut transfer2 = transfer.clone();
        transfer2.transfer.amount = 1.into();
        shell
            .storage
            .write(&get_pending_key(&transfer2), transfer2.clone())
            .expect("Test failed");

        // add the signature for the pool at the previous block height
        shell
            .storage
            .write(&get_signed_root_key(), signed_root.try_to_vec().unwrap())
            .expect("Test failed");

        // commit the changes and increase block height
        shell.storage.commit().expect("Test failed");
        shell.storage.block.height = shell.storage.block.height + 1;

        let resp = shell.generate_bridge_pool_proof(
            vec![transfer.clone()].try_to_vec().expect("Test failed"),
        );
        assert_eq!(resp.code, 0);

        let tree = BridgePoolTree::new(
            transfer.keccak256(),
            BTreeSet::from([transfer.keccak256()]),
        );
        let proof = tree
            .get_membership_proof(vec![transfer])
            .expect("Test failed");

        let proof = RelayProof {
            validator_args: Default::default(),
            root: signed_root,
            proof,
            // TODO: Use a real nonce
            nonce: 0.into(),
        }
        .encode();
        assert_eq!(proof, resp.value);
    }

    /// Test if the no merkle tree including a transfer
    /// has had its root signed, then we cannot generate
    /// a proof.
    #[test]
    fn test_cannot_get_proof() {
        let (mut shell, _, _) = test_utils::setup();
        let transfer = PendingTransfer {
            transfer: TransferToEthereum {
                asset: EthAddress([0; 20]),
                recipient: EthAddress([0; 20]),
                sender: bertha_address(),
                amount: 0.into(),
                nonce: 0.into(),
            },
            gas_fee: GasFee {
                amount: 0.into(),
                payer: bertha_address(),
            },
        };

        // write a transfer into the bridge pool
        shell
            .storage
            .write(&get_pending_key(&transfer), transfer.clone())
            .expect("Test failed");

        // create a signed Merkle root for this pool
        let signed_root = MultiSignedMerkleRoot {
            sigs: Default::default(),
            root: transfer.keccak256(),
            height: Default::default(),
        };

        // commit the changes and increase block height
        shell.storage.commit().expect("Test failed");
        shell.storage.block.height = shell.storage.block.height + 1;

        // update the pool
        let mut transfer2 = transfer;
        transfer2.transfer.amount = 1.into();
        shell
            .storage
            .write(&get_pending_key(&transfer2), transfer2.clone())
            .expect("Test failed");

        // add the signature for the pool at the previous block height
        shell
            .storage
            .write(&get_signed_root_key(), signed_root.try_to_vec().unwrap())
            .expect("Test failed");

        // commit the changes and increase block height
        shell.storage.commit().expect("Test failed");
        shell.storage.block.height = shell.storage.block.height + 1;

        // this is in the pool, but its merkle root has not been signed yet
        let resp = shell.generate_bridge_pool_proof(
            vec![transfer2].try_to_vec().expect("Test failed"),
        );
        // thus proof generation should fail
        assert_eq!(resp.code, 1);
    }
}<|MERGE_RESOLUTION|>--- conflicted
+++ resolved
@@ -11,12 +11,9 @@
 use namada::ledger::pos::namada_proof_of_stake::types::VotingPower;
 use namada::ledger::pos::types::WeightedValidator;
 use namada::ledger::pos::PosParams;
-<<<<<<< HEAD
 use namada::ledger::queries::{RequestCtx, ResponseQuery};
 use namada::ledger::storage_api;
-=======
 use namada::ledger::storage::{MerkleTree, StoreRef, StoreType};
->>>>>>> fc1537f7
 use namada::types::address::Address;
 use namada::types::eth_bridge_pool::{
     MultiSignedMerkleRoot, PendingTransfer, RelayProof,
@@ -25,12 +22,9 @@
 use namada::types::keccak::encode::Encode;
 use namada::types::key;
 use namada::types::key::dkg_session_keys::DkgPublicKey;
-<<<<<<< HEAD
-use namada::types::storage::Epoch;
-=======
 use namada::types::storage::MembershipProof::BridgePool;
 use namada::types::storage::{Epoch, Key, MerkleValue, PrefixValue};
->>>>>>> fc1537f7
+use namada::types::storage::Epoch;
 use namada::types::token::{self, Amount};
 use namada::types::vote_extensions::validator_set_update::EthAddrBook;
 
@@ -94,7 +88,6 @@
                 };
             }
         };
-<<<<<<< HEAD
 
         // Invoke the root RPC handler - returns borsh-encoded data on success
         let result = namada::ledger::queries::handle_path(ctx, &request);
@@ -108,42 +101,6 @@
                 info,
                 proof_ops,
                 ..Default::default()
-=======
-        match Path::from_str(&query.path) {
-            Ok(path) => match path {
-                Path::DryRunTx => self.dry_run_tx(&query.data),
-                Path::Epoch => {
-                    let (epoch, _gas) = self.storage.get_last_epoch();
-                    let value = namada::ledger::storage::types::encode(&epoch);
-                    response::Query {
-                        value,
-                        ..Default::default()
-                    }
-                }
-                Path::Value(storage_key) => {
-                    self.read_storage_value(&storage_key, height, query.prove)
-                }
-                Path::Prefix(storage_key) => {
-                    self.read_storage_prefix(&storage_key, height, query.prove)
-                }
-                Path::HasKey(storage_key) => self.has_storage_key(&storage_key),
-                Path::EthereumBridgePool(subpath) => match subpath {
-                    BridgePoolSubpath::Contents => {
-                        self.read_ethereum_bridge_pool()
-                    }
-                    BridgePoolSubpath::Proof => {
-                        self.generate_bridge_pool_proof(query.data)
-                    }
-                },
-                Path::Accepted { tx_hash } => {
-                    let matcher = dumb_queries::QueryMatcher::accepted(tx_hash);
-                    self.query_event_log(matcher)
-                }
-                Path::Applied { tx_hash } => {
-                    let matcher = dumb_queries::QueryMatcher::applied(tx_hash);
-                    self.query_event_log(matcher)
-                }
->>>>>>> fc1537f7
             },
             Err(err) => response::Query {
                 code: 1,
@@ -213,7 +170,7 @@
         request_bytes: Vec<u8>,
     ) -> response::Query {
         if let Ok(transfers) =
-            <Vec<PendingTransfer>>::try_from_slice(request_bytes.as_slice())
+        <Vec<PendingTransfer>>::try_from_slice(request_bytes.as_slice())
         {
             // get the latest signed merkle root of the Ethereum bridge pool
             let signed_root: MultiSignedMerkleRoot = match self
@@ -266,7 +223,7 @@
                         // TODO: Use real nonce
                         nonce: 0.into(),
                     }
-                    .encode(),
+                        .encode(),
                     ..Default::default()
                 },
                 Err(e) => response::Query {
