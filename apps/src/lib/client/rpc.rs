//! Client RPC queries

use std::cmp::Ordering;
use std::collections::{BTreeMap, BTreeSet, HashMap, HashSet};
use std::fs::{self, read_dir};
use std::io;
use std::iter::Iterator;
use std::str::FromStr;

use borsh::BorshDeserialize;
use borsh_ext::BorshSerializeExt;
use data_encoding::HEXLOWER;
use itertools::Either;
use masp_primitives::asset_type::AssetType;
use masp_primitives::merkle_tree::MerklePath;
use masp_primitives::sapling::{Node, ViewingKey};
use masp_primitives::zip32::ExtendedFullViewingKey;
use namada::core::ledger::governance::cli::offline::{
    find_offline_proposal, find_offline_votes, read_offline_files,
    OfflineSignedProposal, OfflineVote,
};
use namada::core::ledger::governance::parameters::GovernanceParameters;
use namada::core::ledger::governance::storage::keys as governance_storage;
use namada::core::ledger::governance::storage::proposal::{
    StoragePgfFunding, StorageProposal,
};
use namada::core::ledger::governance::utils::{
    compute_proposal_result, ProposalVotes, TallyType, TallyVote, VotePower,
};
use namada::core::ledger::pgf::parameters::PgfParameters;
use namada::core::ledger::pgf::storage::steward::StewardDetail;
use namada::ledger::events::Event;
use namada::ledger::ibc::storage::{
    ibc_denom_key, ibc_denom_key_prefix, is_ibc_denom_key,
};
use namada::ledger::parameters::{storage as param_storage, EpochDuration};
use namada::ledger::pos::types::{CommissionPair, Slash};
use namada::ledger::pos::PosParams;
use namada::ledger::queries::RPC;
use namada::ledger::storage::ConversionState;
use namada::proof_of_stake::types::{ValidatorState, WeightedValidator};
use namada::types::address::{masp, Address, InternalAddress};
use namada::types::hash::Hash;
use namada::types::ibc::is_ibc_denom;
use namada::types::io::Io;
use namada::types::key::*;
use namada::types::masp::{BalanceOwner, ExtendedViewingKey, PaymentAddress};
use namada::types::storage::{BlockHeight, BlockResults, Epoch, Key, KeySeg};
use namada::types::token::{Change, MaspDenom};
use namada::types::{storage, token};
use namada_sdk::error::{is_pinned_error, Error, PinnedBalanceError};
use namada_sdk::masp::{Conversions, MaspAmount, MaspChange};
use namada_sdk::rpc::{
    self, enriched_bonds_and_unbonds, query_epoch, TxResponse,
};
use namada_sdk::wallet::AddressVpType;
use namada_sdk::{display, display_line, edisplay_line, error, prompt, Namada};
use tokio::time::Instant;

use crate::cli::{self, args};
use crate::facade::tendermint::merkle::proof::Proof;
use crate::facade::tendermint_rpc::error::Error as TError;

/// Query the status of a given transaction.
///
/// If a response is not delivered until `deadline`, we exit the cli with an
/// error.
pub async fn query_tx_status<'a>(
    namada: &impl Namada<'a>,
    status: namada_sdk::rpc::TxEventQuery<'_>,
    deadline: Instant,
) -> Event {
    rpc::query_tx_status(namada, status, deadline)
        .await
        .unwrap()
}

/// Query and print the epoch of the last committed block
pub async fn query_and_print_epoch<'a>(context: &impl Namada<'a>) -> Epoch {
    let epoch = rpc::query_epoch(context.client()).await.unwrap();
    display_line!(context.io(), "Last committed epoch: {}", epoch);
    epoch
}

/// Query the last committed block
pub async fn query_block<'a>(context: &impl Namada<'a>) {
    let block = namada_sdk::rpc::query_block(context.client())
        .await
        .unwrap();
    match block {
        Some(block) => {
            display_line!(
                context.io(),
                "Last committed block ID: {}, height: {}, time: {}",
                block.hash,
                block.height,
                block.time
            );
        }
        None => {
            display_line!(context.io(), "No block has been committed yet.");
        }
    }
}

/// Query the results of the last committed block
pub async fn query_results<C: namada::ledger::queries::Client + Sync>(
    client: &C,
    _args: args::Query,
) -> Vec<BlockResults> {
    unwrap_client_response::<C, Vec<BlockResults>>(
        RPC.shell().read_results(client).await,
    )
}

/// Query the specified accepted transfers from the ledger
pub async fn query_transfers<'a>(
    context: &impl Namada<'a>,
    args: args::QueryTransfers,
) {
    let query_token = args.token;
    let wallet = context.wallet().await;
    let query_owner = args.owner.map_or_else(
        || Either::Right(wallet.get_addresses().into_values().collect()),
        Either::Left,
    );
    let mut shielded = context.shielded_mut().await;
    let _ = shielded.load().await;
    // Obtain the effects of all shielded and transparent transactions
    let transfers = shielded
        .query_tx_deltas(
            context.client(),
            &query_owner,
            &query_token,
            &wallet.get_viewing_keys(),
        )
        .await
        .unwrap();
    // To facilitate lookups of human-readable token names
    let vks = wallet.get_viewing_keys();
    // To enable ExtendedFullViewingKeys to be displayed instead of ViewingKeys
    let fvk_map: HashMap<_, _> = vks
        .values()
        .map(|fvk| (ExtendedFullViewingKey::from(*fvk).fvk.vk, fvk))
        .collect();
    // Now display historical shielded and transparent transactions
    for ((height, idx), (epoch, tfer_delta, tx_delta)) in transfers {
        // Check if this transfer pertains to the supplied owner
        let mut relevant = match &query_owner {
            Either::Left(BalanceOwner::FullViewingKey(fvk)) => tx_delta
                .contains_key(&ExtendedFullViewingKey::from(*fvk).fvk.vk),
            Either::Left(BalanceOwner::Address(owner)) => {
                tfer_delta.contains_key(owner)
            }
            Either::Left(BalanceOwner::PaymentAddress(_owner)) => false,
            Either::Right(_) => true,
        };
        // Realize and decode the shielded changes to enable relevance check
        let mut shielded_accounts = HashMap::new();
        for (acc, amt) in tx_delta {
            // Realize the rewards that would have been attained upon the
            // transaction's reception
            let amt = shielded
                .compute_exchanged_amount(
                    context.client(),
                    context.io(),
                    amt,
                    epoch,
                    Conversions::new(),
                )
                .await
                .unwrap()
                .0;
            let dec =
                shielded.decode_amount(context.client(), amt, epoch).await;
            shielded_accounts.insert(acc, dec);
        }
        // Check if this transfer pertains to the supplied token
        relevant &= match &query_token {
            Some(token) => {
                let check = |(tok, chg): (&Address, &Change)| {
                    tok == token && !chg.is_zero()
                };
                tfer_delta.values().cloned().any(
                    |MaspChange { ref asset, change }| check((asset, &change)),
                ) || shielded_accounts
                    .values()
                    .cloned()
                    .any(|x| x.iter().any(check))
            }
            None => true,
        };
        // Filter out those entries that do not satisfy user query
        if !relevant {
            continue;
        }
        display_line!(
            context.io(),
            "Height: {}, Index: {}, Transparent Transfer:",
            height,
            idx
        );
        // Display the transparent changes first
        for (account, MaspChange { ref asset, change }) in tfer_delta {
            if account != masp() {
                display!(context.io(), "  {}:", account);
                let token_alias =
                    lookup_token_alias(context, asset, &account).await;
                let sign = match change.cmp(&Change::zero()) {
                    Ordering::Greater => "+",
                    Ordering::Less => "-",
                    Ordering::Equal => "",
                };
                display!(
                    context.io(),
                    " {}{} {}",
                    sign,
                    context.format_amount(asset, change.into()).await,
                    token_alias
                );
            }
            display_line!(context.io(), "");
        }
        // Then display the shielded changes afterwards
        // TODO: turn this to a display impl
        // (account, amt)
        for (account, masp_change) in shielded_accounts {
            if fvk_map.contains_key(&account) {
                display!(context.io(), "  {}:", fvk_map[&account]);
                for (token_addr, val) in masp_change {
                    let token_alias =
                        lookup_token_alias(context, &token_addr, &masp()).await;
                    let sign = match val.cmp(&Change::zero()) {
                        Ordering::Greater => "+",
                        Ordering::Less => "-",
                        Ordering::Equal => "",
                    };
                    display!(
                        context.io(),
                        " {}{} {}",
                        sign,
                        context.format_amount(&token_addr, val.into()).await,
                        token_alias,
                    );
                }
                display_line!(context.io(), "");
            }
        }
    }
}

/// Query the raw bytes of given storage key
pub async fn query_raw_bytes<'a, N: Namada<'a>>(
    context: &N,
    args: args::QueryRawBytes,
) {
    let response = unwrap_client_response::<N::Client, _>(
        RPC.shell()
            .storage_value(
                context.client(),
                None,
                None,
                false,
                &args.storage_key,
            )
            .await,
    );
    if !response.data.is_empty() {
        display_line!(
            context.io(),
            "Found data: 0x{}",
            HEXLOWER.encode(&response.data)
        );
    } else {
        display_line!(
            context.io(),
            "No data found for key {}",
            args.storage_key
        );
    }
}

/// Query token balance(s)
pub async fn query_balance<'a>(
    context: &impl Namada<'a>,
    args: args::QueryBalance,
) {
    // Query the balances of shielded or transparent account types depending on
    // the CLI arguments
    match &args.owner {
        Some(BalanceOwner::FullViewingKey(_viewing_key)) => {
            query_shielded_balance(context, args).await
        }
        Some(BalanceOwner::Address(_owner)) => {
            query_transparent_balance(context, args).await
        }
        Some(BalanceOwner::PaymentAddress(_owner)) => {
            query_pinned_balance(context, args).await
        }
        None => {
            // Print pinned balance
            query_pinned_balance(context, args.clone()).await;
            // Print shielded balance
            query_shielded_balance(context, args.clone()).await;
            // Then print transparent balance
            query_transparent_balance(context, args).await;
        }
    };
}

/// Query token balance(s)
pub async fn query_transparent_balance<'a>(
    context: &impl Namada<'a>,
    args: args::QueryBalance,
) {
    let prefix = Key::from(
        Address::Internal(namada::types::address::InternalAddress::Multitoken)
            .to_db_key(),
    );
    match (args.token, args.owner) {
        (Some(base_token), Some(owner)) => {
            let owner = owner.address().unwrap();
            let tokens =
                query_tokens(context, Some(&base_token), Some(&owner)).await;
            for (token_alias, token) in tokens {
                let balance_key = token::balance_key(&token, &owner);
                match query_storage_value::<_, token::Amount>(
                    context.client(),
                    &balance_key,
                )
                .await
                {
                    Ok(balance) => {
                        let balance =
                            context.format_amount(&token, balance).await;
                        display_line!(
                            context.io(),
                            "{}: {}",
                            token_alias,
                            balance
                        );
                    }
                    Err(e) => {
                        display_line!(context.io(), "Querying error: {e}");
                        display_line!(
                            context.io(),
                            "No {} balance found for {}",
                            token_alias,
                            owner
                        )
                    }
                }
            }
        }
        (None, Some(owner)) => {
            let owner = owner.address().unwrap();
            let tokens = query_tokens(context, None, Some(&owner)).await;
            for (token_alias, token) in tokens {
                let balance =
                    get_token_balance(context.client(), &token, &owner).await;
                if !balance.is_zero() {
                    let balance = context.format_amount(&token, balance).await;
                    display_line!(context.io(), "{}: {}", token_alias, balance);
                }
            }
        }
        (Some(base_token), None) => {
            let tokens = query_tokens(context, Some(&base_token), None).await;
            for (_, token) in tokens {
                let prefix = token::balance_prefix(&token);
                let balances =
                    query_storage_prefix::<token::Amount>(context, &prefix)
                        .await;
                if let Some(balances) = balances {
                    print_balances(context, balances, Some(&token), None).await;
                }
            }
        }
        (None, None) => {
            let balances = query_storage_prefix(context, &prefix).await;
            if let Some(balances) = balances {
                print_balances(context, balances, None, None).await;
            }
        }
    }
}

/// Query the token pinned balance(s)
pub async fn query_pinned_balance<'a>(
    context: &impl Namada<'a>,
    args: args::QueryBalance,
) {
    // Map addresses to token names
    let wallet = context.wallet().await;
    let owners = if let Some(pa) = args.owner.and_then(|x| x.payment_address())
    {
        vec![pa]
    } else {
        wallet
            .get_payment_addrs()
            .into_values()
            .filter(PaymentAddress::is_pinned)
            .collect()
    };
    // Get the viewing keys with which to try note decryptions
    let viewing_keys: Vec<ViewingKey> = wallet
        .get_viewing_keys()
        .values()
        .map(|fvk| ExtendedFullViewingKey::from(*fvk).fvk.vk)
        .collect();
    let _ = context.shielded_mut().await.load().await;
    // Print the token balances by payment address
    let pinned_error = Err(Error::from(PinnedBalanceError::InvalidViewingKey));
    for owner in owners {
        let mut balance = pinned_error.clone();
        // Find the viewing key that can recognize payments the current payment
        // address
        for vk in &viewing_keys {
            balance = context
                .shielded_mut()
                .await
                .compute_exchanged_pinned_balance(context, owner, vk)
                .await;
            if !is_pinned_error(&balance) {
                break;
            }
        }
        // If a suitable viewing key was not found, then demand it from the user
        if is_pinned_error(&balance) {
            let vk_str =
                prompt!(context.io(), "Enter the viewing key for {}: ", owner)
                    .await;
            let fvk = match ExtendedViewingKey::from_str(vk_str.trim()) {
                Ok(fvk) => fvk,
                _ => {
                    edisplay_line!(context.io(), "Invalid viewing key entered");
                    continue;
                }
            };
            let vk = ExtendedFullViewingKey::from(fvk).fvk.vk;
            // Use the given viewing key to decrypt pinned transaction data
            balance = context
                .shielded_mut()
                .await
                .compute_exchanged_pinned_balance(context, owner, &vk)
                .await
        }

        // Now print out the received quantities according to CLI arguments
        match (balance, args.token.as_ref()) {
            (Err(Error::Pinned(PinnedBalanceError::InvalidViewingKey)), _) => {
                display_line!(
                    context.io(),
                    "Supplied viewing key cannot decode transactions to given \
                     payment address."
                )
            }
            (
                Err(Error::Pinned(PinnedBalanceError::NoTransactionPinned)),
                _,
            ) => {
                display_line!(
                    context.io(),
                    "Payment address {} has not yet been consumed.",
                    owner
                )
            }
            (Err(other), _) => {
                display_line!(
                    context.io(),
                    "Error in Querying Pinned balance {}",
                    other
                )
            }
            (Ok((balance, epoch)), Some(base_token)) => {
                let tokens =
                    query_tokens(context, Some(base_token), None).await;
                for (token_alias, token) in &tokens {
                    let total_balance = balance
                        .get(&(epoch, token.clone()))
                        .cloned()
                        .unwrap_or_default();

                    if total_balance.is_zero() {
                        display_line!(
                            context.io(),
                            "Payment address {} was consumed during epoch {}. \
                             Received no shielded {}",
                            owner,
                            epoch,
                            token_alias
                        );
                    } else {
                        let formatted = context
                            .format_amount(token, total_balance.into())
                            .await;
                        display_line!(
                            context.io(),
                            "Payment address {} was consumed during epoch {}. \
                             Received {} {}",
                            owner,
                            epoch,
                            formatted,
                            token_alias,
                        );
                    }
                }
            }
            (Ok((balance, epoch)), None) => {
                let mut found_any = false;

                for ((_, token_addr), value) in balance
                    .iter()
                    .filter(|((token_epoch, _), _)| *token_epoch == epoch)
                {
                    if !found_any {
                        display_line!(
                            context.io(),
                            "Payment address {} was consumed during epoch {}. \
                             Received:",
                            owner,
                            epoch
                        );
                        found_any = true;
                    }
                    let formatted = context
                        .format_amount(token_addr, (*value).into())
                        .await;
                    let token_alias =
                        lookup_token_alias(context, token_addr, &masp()).await;
                    display_line!(
                        context.io(),
                        " {}: {}",
                        token_alias,
                        formatted,
                    );
                }
                if !found_any {
                    display_line!(
                        context.io(),
                        "Payment address {} was consumed during epoch {}. \
                         Received no shielded assets.",
                        owner,
                        epoch
                    );
                }
            }
        }
    }
}

async fn print_balances<'a>(
    context: &impl Namada<'a>,
    balances: impl Iterator<Item = (storage::Key, token::Amount)>,
    token: Option<&Address>,
    target: Option<&Address>,
) {
    let stdout = io::stdout();
    let mut w = stdout.lock();
    let wallet = context.wallet().await;

    let mut print_num = 0;
    let mut print_token = None;
    for (key, balance) in balances {
        // Get the token, the owner, and the balance with the token and the
        // owner
        let (t, o, s) = match token::is_any_token_balance_key(&key) {
            Some([tok, owner]) => (
                tok.clone(),
                owner.clone(),
                format!(
                    ": {}, owned by {}",
                    context.format_amount(tok, balance).await,
                    wallet.lookup_alias(owner)
                ),
            ),
            None => continue,
        };
        let token_alias = lookup_token_alias(context, &t, &o).await;
        // Get the token and the balance
        let (t, s) = match (token, target) {
            // the given token and the given target are the same as the
            // retrieved ones
            (Some(token), Some(target)) if t == *token && o == *target => {
                (t, s)
            }
            // the given token is the same as the retrieved one
            (Some(token), None) if t == *token => (t, s),
            // the given target is the same as the retrieved one
            (None, Some(target)) if o == *target => (t, s),
            // no specified token or target
            (None, None) => (t, s),
            // otherwise, this balance will not be printed
            _ => continue,
        };
        // Print the token if it isn't printed yet
        match &print_token {
            Some(token) if *token == t => {
                // the token has been already printed
            }
            _ => {
                display_line!(context.io(), &mut w; "Token {}", token_alias)
                    .unwrap();
                print_token = Some(t);
            }
        }
        // Print the balance
        display_line!(context.io(), &mut w; "{}", s).unwrap();
        print_num += 1;
    }

    if print_num == 0 {
        match (token, target) {
            (Some(_), Some(target)) | (None, Some(target)) => display_line!(
                context.io(),
                &mut w;
                "No balances owned by {}",
                wallet.lookup_alias(target)
            )
            .unwrap(),
            (Some(token), None) => {
                let token_alias = wallet.lookup_alias(token);
                display_line!(context.io(), &mut w; "No balances for token {}", token_alias).unwrap()
            }
            (None, None) => {
                display_line!(context.io(), &mut w; "No balances").unwrap()
            }
        }
    }
}

async fn lookup_token_alias<'a>(
    context: &impl Namada<'a>,
    token: &Address,
    owner: &Address,
) -> String {
    if let Address::Internal(InternalAddress::IbcToken(trace_hash)) = token {
        let ibc_denom_key = ibc_denom_key(owner.to_string(), trace_hash);
        match query_storage_value::<_, String>(context.client(), &ibc_denom_key)
            .await
        {
            Ok(ibc_denom) => get_ibc_denom_alias(context, ibc_denom).await,
            Err(_) => token.to_string(),
        }
    } else {
        context.wallet().await.lookup_alias(token)
    }
}

/// Returns pairs of token alias and token address
async fn query_tokens<'a>(
    context: &impl Namada<'a>,
    base_token: Option<&Address>,
    owner: Option<&Address>,
) -> BTreeMap<String, Address> {
    let wallet = context.wallet().await;
    // Base tokens
    let mut tokens = match base_token {
        Some(base_token) => {
            let mut map = BTreeMap::new();
            map.insert(wallet.lookup_alias(base_token), base_token.clone());
            map
        }
        None => wallet.tokens_with_aliases(),
    };

    let prefixes = match (base_token, owner) {
        (Some(base_token), Some(owner)) => vec![
            ibc_denom_key_prefix(Some(base_token.to_string())),
            ibc_denom_key_prefix(Some(owner.to_string())),
        ],
        (Some(base_token), None) => {
            vec![ibc_denom_key_prefix(Some(base_token.to_string()))]
        }
        (None, Some(_)) => {
            // Check all IBC denoms because the owner might not know IBC token
            // transfers in the same chain
            vec![ibc_denom_key_prefix(None)]
        }
        (None, None) => vec![ibc_denom_key_prefix(None)],
    };

    for prefix in prefixes {
        let ibc_denoms = query_storage_prefix::<String>(context, &prefix).await;
        if let Some(ibc_denoms) = ibc_denoms {
            for (key, ibc_denom) in ibc_denoms {
                if let Some((_, hash)) = is_ibc_denom_key(&key) {
                    let ibc_denom_alias =
                        get_ibc_denom_alias(context, ibc_denom).await;
                    let ibc_token =
                        Address::Internal(InternalAddress::IbcToken(hash));
                    tokens.insert(ibc_denom_alias, ibc_token);
                }
            }
        }
    }
    tokens
}

async fn get_ibc_denom_alias<'a>(
    context: &impl Namada<'a>,
    ibc_denom: impl AsRef<str>,
) -> String {
    let wallet = context.wallet().await;
    is_ibc_denom(&ibc_denom)
        .map(|(trace_path, base_token)| {
            let base_token_alias = match Address::decode(&base_token) {
                Ok(base_token) => wallet.lookup_alias(&base_token),
                Err(_) => base_token,
            };
            if trace_path.is_empty() {
                base_token_alias
            } else {
                format!("{}/{}", trace_path, base_token_alias)
            }
        })
        .unwrap_or(ibc_denom.as_ref().to_string())
}

/// Query Proposals
pub async fn query_proposal<'a>(
    context: &impl Namada<'a>,
    args: args::QueryProposal,
) {
    let current_epoch = query_and_print_epoch(context).await;

    if let Some(id) = args.proposal_id {
        let proposal =
            query_proposal_by_id(context.client(), id).await.unwrap();
        if let Some(proposal) = proposal {
            display_line!(
                context.io(),
                "{}",
                proposal.to_string_with_status(current_epoch)
            );
        } else {
            edisplay_line!(context.io(), "No proposal found with id: {}", id);
        }
    } else {
        let last_proposal_id_key = governance_storage::get_counter_key();
        let last_proposal_id: u64 =
            query_storage_value(context.client(), &last_proposal_id_key)
                .await
                .unwrap();

        let from_id = if last_proposal_id > 10 {
            last_proposal_id - 10
        } else {
            0
        };

        display_line!(context.io(), "id: {}", last_proposal_id);

        for id in from_id..last_proposal_id {
            let proposal = query_proposal_by_id(context.client(), id)
                .await
                .unwrap()
                .expect("Proposal should be written to storage.");
            display_line!(context.io(), "{}", proposal);
        }
    }
}

/// Query proposal by Id
pub async fn query_proposal_by_id<C: namada::ledger::queries::Client + Sync>(
    client: &C,
    proposal_id: u64,
) -> Result<Option<StorageProposal>, error::Error> {
    namada_sdk::rpc::query_proposal_by_id(client, proposal_id).await
}

/// Query token shielded balance(s)
pub async fn query_shielded_balance<'a>(
    context: &impl Namada<'a>,
    args: args::QueryBalance,
) {
    // Used to control whether balances for all keys or a specific key are
    // printed
    let owner = args.owner.and_then(|x| x.full_viewing_key());
    // Used to control whether conversions are automatically performed
    let no_conversions = args.no_conversions;
    // Viewing keys are used to query shielded balances. If a spending key is
    // provided, then convert to a viewing key first.
    let viewing_keys = match owner {
        Some(viewing_key) => vec![viewing_key],
        None => context
            .wallet()
            .await
            .get_viewing_keys()
            .values()
            .copied()
            .collect(),
    };
    {
        let mut shielded = context.shielded_mut().await;
        let _ = shielded.load().await;
        let fvks: Vec<_> = viewing_keys
            .iter()
            .map(|fvk| ExtendedFullViewingKey::from(*fvk).fvk.vk)
            .collect();
        shielded.fetch(context.client(), &[], &fvks).await.unwrap();
        // Save the update state so that future fetches can be short-circuited
        let _ = shielded.save().await;
    }
    // The epoch is required to identify timestamped tokens
    let epoch = query_and_print_epoch(context).await;
    // Map addresses to token names
    match (args.token, owner.is_some()) {
        // Here the user wants to know the balance for a specific token
        (Some(base_token), true) => {
            let tokens =
                query_tokens(context, Some(&base_token), Some(&masp())).await;
            for (token_alias, token) in tokens {
                // Query the multi-asset balance at the given spending key
                let viewing_key =
                    ExtendedFullViewingKey::from(viewing_keys[0]).fvk.vk;
                let balance: MaspAmount = if no_conversions {
                    context
                        .shielded_mut()
                        .await
                        .compute_shielded_balance(
                            context.client(),
                            &viewing_key,
                        )
                        .await
                        .unwrap()
                        .expect("context should contain viewing key")
                } else {
                    context
                        .shielded_mut()
                        .await
                        .compute_exchanged_balance(
                            context.client(),
                            context.io(),
                            &viewing_key,
                            epoch,
                        )
                        .await
                        .unwrap()
                        .expect("context should contain viewing key")
                };

                let total_balance = balance
                    .get(&(epoch, token.clone()))
                    .cloned()
                    .unwrap_or_default();
                if total_balance.is_zero() {
                    display_line!(
                        context.io(),
                        "No shielded {} balance found for given key",
                        token_alias
                    );
                } else {
                    display_line!(
                        context.io(),
                        "{}: {}",
                        token_alias,
                        context
                            .format_amount(
                                &token,
                                token::Amount::from(total_balance),
                            )
                            .await
                    );
                }
            }
        }
        // Here the user wants to know the balance of all tokens across users
        (None, false) => {
            // Maps asset types to balances divided by viewing key
            let mut balances = HashMap::new();
            for fvk in viewing_keys {
                // Query the multi-asset balance at the given spending key
                let viewing_key = ExtendedFullViewingKey::from(fvk).fvk.vk;
                let balance = if no_conversions {
                    context
                        .shielded_mut()
                        .await
                        .compute_shielded_balance(
                            context.client(),
                            &viewing_key,
                        )
                        .await
                        .unwrap()
                        .expect("context should contain viewing key")
                } else {
                    context
                        .shielded_mut()
                        .await
                        .compute_exchanged_balance(
                            context.client(),
                            context.io(),
                            &viewing_key,
                            epoch,
                        )
                        .await
                        .unwrap()
                        .expect("context should contain viewing key")
                };
                for (key, value) in balance.iter() {
                    if !balances.contains_key(key) {
                        balances.insert(key.clone(), Vec::new());
                    }
                    balances.get_mut(key).unwrap().push((fvk, *value));
                }
            }

            // Print non-zero balances whose asset types can be decoded
            // TODO Implement a function for this

            let mut balance_map = HashMap::new();
            for ((asset_epoch, token_addr), balances) in balances {
                if asset_epoch == epoch {
                    // remove this from here, should not be making the
                    // hashtable creation any uglier
                    if balances.is_empty() {
                        display_line!(
                            context.io(),
                            "No shielded {} balance found for any wallet key",
                            &token_addr
                        );
                    }
                    for (fvk, value) in balances {
                        balance_map.insert((fvk, token_addr.clone()), value);
                    }
                }
            }
            for ((fvk, token), token_balance) in balance_map {
                // Only assets with the current timestamp count
                let alias = lookup_token_alias(context, &token, &masp()).await;
                display_line!(context.io(), "Shielded Token {}:", alias);
                let formatted =
                    context.format_amount(&token, token_balance.into()).await;
                display_line!(
                    context.io(),
                    "  {}, owned by {}",
                    formatted,
                    fvk
                );
            }
        }
        // Here the user wants to know the balance for a specific token across
        // users
        (Some(base_token), false) => {
            let tokens = query_tokens(context, Some(&base_token), None).await;
            for (token_alias, token) in tokens {
                // Compute the unique asset identifier from the token address
                let token = token;
                let _asset_type = AssetType::new(
                    (token.clone(), epoch.0).serialize_to_vec().as_ref(),
                )
                .unwrap();
                let mut found_any = false;
                display_line!(context.io(), "Shielded Token {}:", token_alias);
                for fvk in &viewing_keys {
                    // Query the multi-asset balance at the given spending key
                    let viewing_key = ExtendedFullViewingKey::from(*fvk).fvk.vk;
                    let balance = if no_conversions {
                        context
                            .shielded_mut()
                            .await
                            .compute_shielded_balance(
                                context.client(),
                                &viewing_key,
                            )
                            .await
                            .unwrap()
                            .expect("context should contain viewing key")
                    } else {
                        context
                            .shielded_mut()
                            .await
                            .compute_exchanged_balance(
                                context.client(),
                                context.io(),
                                &viewing_key,
                                epoch,
                            )
                            .await
                            .unwrap()
                            .expect("context should contain viewing key")
                    };

                    for ((_, address), val) in balance.iter() {
                        if !val.is_zero() {
                            found_any = true;
                        }
                        let formatted =
                            context.format_amount(address, (*val).into()).await;
                        display_line!(
                            context.io(),
                            "  {}, owned by {}",
                            formatted,
                            fvk
                        );
                    }
                }
                if !found_any {
                    display_line!(
                        context.io(),
                        "No shielded {} balance found for any wallet key",
                        token_alias,
                    );
                }
            }
        }
        // Here the user wants to know all possible token balances for a key
        (None, true) => {
            // Query the multi-asset balance at the given spending key
            let viewing_key =
                ExtendedFullViewingKey::from(viewing_keys[0]).fvk.vk;
            if no_conversions {
                let balance = context
                    .shielded_mut()
                    .await
                    .compute_shielded_balance(context.client(), &viewing_key)
                    .await
                    .unwrap()
                    .expect("context should contain viewing key");
                // Print balances by human-readable token names
                print_decoded_balance_with_epoch(context, balance).await;
            } else {
                let balance = context
                    .shielded_mut()
                    .await
                    .compute_exchanged_balance(
                        context.client(),
                        context.io(),
                        &viewing_key,
                        epoch,
                    )
                    .await
                    .unwrap()
                    .expect("context should contain viewing key");
                // Print balances by human-readable token names
                print_decoded_balance(context, balance, epoch).await;
            }
        }
    }
}

pub async fn print_decoded_balance<'a>(
    context: &impl Namada<'a>,
    decoded_balance: MaspAmount,
    epoch: Epoch,
) {
    if decoded_balance.is_empty() {
        display_line!(context.io(), "No shielded balance found for given key");
    } else {
        for ((_, token_addr), amount) in decoded_balance
            .iter()
            .filter(|((token_epoch, _), _)| *token_epoch == epoch)
        {
            display_line!(
                context.io(),
                "{} : {}",
                lookup_token_alias(context, token_addr, &masp()).await,
                context.format_amount(token_addr, (*amount).into()).await,
            );
        }
    }
}

pub async fn print_decoded_balance_with_epoch<'a>(
    context: &impl Namada<'a>,
    decoded_balance: MaspAmount,
) {
    let tokens = context
        .wallet()
        .await
        .get_addresses_with_vp_type(AddressVpType::Token);
    if decoded_balance.is_empty() {
        display_line!(context.io(), "No shielded balance found for given key");
    }
    for ((epoch, token_addr), value) in decoded_balance.iter() {
        let asset_value = (*value).into();
        let alias = tokens
            .get(token_addr)
            .map(|a| a.to_string())
            .unwrap_or_else(|| token_addr.to_string());
        display_line!(
            context.io(),
            "{} | {} : {}",
            alias,
            epoch,
            context.format_amount(token_addr, asset_value).await,
        );
    }
}

/// Query token amount of owner.
pub async fn get_token_balance<C: namada::ledger::queries::Client + Sync>(
    client: &C,
    token: &Address,
    owner: &Address,
) -> token::Amount {
    namada_sdk::rpc::get_token_balance(client, token, owner)
        .await
        .unwrap()
}

pub async fn query_proposal_result<'a>(
    context: &impl Namada<'a>,
    args: args::QueryProposalResult,
) {
    if args.proposal_id.is_some() {
        let proposal_id =
            args.proposal_id.expect("Proposal id should be defined.");
        let proposal = if let Some(proposal) =
            query_proposal_by_id(context.client(), proposal_id)
                .await
                .unwrap()
        {
            proposal
        } else {
            edisplay_line!(context.io(), "Proposal {} not found.", proposal_id);
            return;
        };

<<<<<<< HEAD
        let is_author_steward = query_pgf_stewards(context.client())
            .await
            .iter()
            .any(|steward| steward.address.eq(&proposal.author));
        let tally_type = proposal.get_tally_type(is_author_steward);
        let total_voting_power = get_total_staked_tokens(
            context.client(),
            proposal.voting_end_epoch,
        )
        .await;

        let votes = compute_proposal_votes(
            context.client(),
            proposal_id,
            proposal.voting_end_epoch,
        )
        .await;
=======
        let proposal_result_key =
            governance_storage::get_proposal_result_key(proposal_id);
        let proposal_result =
        // Try to directly query the result in storage first
            match query_storage_value(client, &proposal_result_key).await {
                Ok(result) => result,
                Err(_) => {
                    // If failure, run the tally
                    let is_author_steward = query_pgf_stewards(client)
                        .await
                        .iter()
                        .any(|steward| steward.address.eq(&proposal.author));
                    let tally_type = proposal.get_tally_type(is_author_steward);
                    let total_voting_power = get_total_staked_tokens(
                        client,
                        proposal.voting_end_epoch,
                    )
                    .await;

                    let votes = compute_proposal_votes(
                        client,
                        proposal_id,
                        proposal.voting_end_epoch,
                    )
                    .await;
>>>>>>> 79c85cbc

                    compute_proposal_result(
                        votes,
                        total_voting_power,
                        tally_type,
                    )
                }
            };

        display_line!(context.io(), "Proposal Id: {} ", proposal_id);
        display_line!(context.io(), "{:4}{}", "", proposal_result);
    } else {
        let proposal_folder = args.proposal_folder.expect(
            "The argument --proposal-folder is required with --offline.",
        );
        let data_directory = read_dir(&proposal_folder).unwrap_or_else(|_| {
            panic!(
                "Should be able to read {} directory.",
                proposal_folder.to_string_lossy()
            )
        });
        let files = read_offline_files(data_directory);
        let proposal_path = find_offline_proposal(&files);

        let proposal = if let Some(path) = proposal_path {
            let proposal_file =
                fs::File::open(path).expect("file should open read only");
            let proposal: OfflineSignedProposal =
                serde_json::from_reader(proposal_file)
                    .expect("file should be proper JSON");

            let author_account = rpc::get_account_info(
                context.client(),
                &proposal.proposal.author,
            )
            .await
            .unwrap()
            .expect("Account should exist.");

            let proposal = proposal.validate(
                &author_account.public_keys_map,
                author_account.threshold,
                false,
            );

            if proposal.is_ok() {
                proposal.unwrap()
            } else {
                edisplay_line!(
                    context.io(),
                    "The offline proposal is not valid."
                );
                return;
            }
        } else {
            edisplay_line!(
                context.io(),
                "Couldn't find a file name offline_proposal_*.json."
            );
            return;
        };

        let votes = find_offline_votes(&files)
            .iter()
            .map(|path| {
                let vote_file = fs::File::open(path).expect("");
                let vote: OfflineVote =
                    serde_json::from_reader(vote_file).expect("");
                vote
            })
            .collect::<Vec<OfflineVote>>();

        let proposal_votes =
            compute_offline_proposal_votes(context, &proposal, votes.clone())
                .await;
        let total_voting_power = get_total_staked_tokens(
            context.client(),
            proposal.proposal.tally_epoch,
        )
        .await;

        let proposal_result = compute_proposal_result(
            proposal_votes,
            total_voting_power,
            TallyType::TwoThird,
        );

        display_line!(
            context.io(),
            "Proposal offline: {}",
            proposal.proposal.hash()
        );
        display_line!(context.io(), "Parsed {} votes.", votes.len());
        display_line!(context.io(), "{:4}{}", "", proposal_result);
    }
}

pub async fn query_account<'a>(
    context: &impl Namada<'a>,
    args: args::QueryAccount,
) {
    let account = rpc::get_account_info(context.client(), &args.owner)
        .await
        .unwrap();
    if let Some(account) = account {
        display_line!(context.io(), "Address: {}", account.address);
        display_line!(context.io(), "Threshold: {}", account.threshold);
        display_line!(context.io(), "Public keys:");
        for (public_key, _) in account.public_keys_map.pk_to_idx {
            display_line!(context.io(), "- {}", public_key);
        }
    } else {
        display_line!(context.io(), "No account exists for {}", args.owner);
    }
}

pub async fn query_pgf<'a>(context: &impl Namada<'a>, _args: args::QueryPgf) {
    let stewards = query_pgf_stewards(context.client()).await;
    let fundings = query_pgf_fundings(context.client()).await;

    match stewards.is_empty() {
        true => {
            display_line!(
                context.io(),
                "Pgf stewards: no stewards are currectly set."
            )
        }
        false => {
            display_line!(context.io(), "Pgf stewards:");
            for steward in stewards {
                display_line!(context.io(), "{:4}- {}", "", steward.address);
                display_line!(context.io(), "{:4}  Reward distribution:", "");
                for (address, percentage) in steward.reward_distribution {
                    display_line!(
                        context.io(),
                        "{:6}- {} to {}",
                        "",
                        percentage,
                        address
                    );
                }
            }
        }
    }

    match fundings.is_empty() {
        true => {
            display_line!(
                context.io(),
                "Pgf fundings: no fundings are currently set."
            )
        }
        false => {
            display_line!(context.io(), "Pgf fundings:");
            for funding in fundings {
                display_line!(
                    context.io(),
                    "{:4}- {} for {}",
                    "",
                    funding.detail.target,
                    funding.detail.amount.to_string_native()
                );
            }
        }
    }
}

pub async fn query_protocol_parameters<'a>(
    context: &impl Namada<'a>,
    _args: args::QueryProtocolParameters,
) {
    let governance_parameters =
        query_governance_parameters(context.client()).await;
    display_line!(context.io(), "Governance Parameters\n");
    display_line!(
        context.io(),
        "{:4}Min. proposal fund: {}",
        "",
        governance_parameters.min_proposal_fund.to_string_native()
    );
    display_line!(
        context.io(),
        "{:4}Max. proposal code size: {}",
        "",
        governance_parameters.max_proposal_code_size
    );
    display_line!(
        context.io(),
        "{:4}Min. proposal voting period: {}",
        "",
        governance_parameters.min_proposal_voting_period
    );
    display_line!(
        context.io(),
        "{:4}Max. proposal period: {}",
        "",
        governance_parameters.max_proposal_period
    );
    display_line!(
        context.io(),
        "{:4}Max. proposal content size: {}",
        "",
        governance_parameters.max_proposal_content_size
    );
    display_line!(
        context.io(),
        "{:4}Min. proposal grace epochs: {}",
        "",
        governance_parameters.min_proposal_grace_epochs
    );

    let pgf_parameters = query_pgf_parameters(context.client()).await;
    display_line!(context.io(), "Public Goods Funding Parameters\n");
    display_line!(
        context.io(),
        "{:4}Pgf inflation rate: {}",
        "",
        pgf_parameters.pgf_inflation_rate
    );
    display_line!(
        context.io(),
        "{:4}Steward inflation rate: {}",
        "",
        pgf_parameters.stewards_inflation_rate
    );

    display_line!(context.io(), "Protocol parameters");
    let key = param_storage::get_epoch_duration_storage_key();
    let epoch_duration: EpochDuration =
        query_storage_value(context.client(), &key)
            .await
            .expect("Parameter should be definied.");
    display_line!(
        context.io(),
        "{:4}Min. epoch duration: {}",
        "",
        epoch_duration.min_duration
    );
    display_line!(
        context.io(),
        "{:4}Min. number of blocks: {}",
        "",
        epoch_duration.min_num_of_blocks
    );

    let key = param_storage::get_max_expected_time_per_block_key();
    let max_block_duration: u64 = query_storage_value(context.client(), &key)
        .await
        .expect("Parameter should be defined.");
    display_line!(
        context.io(),
        "{:4}Max. block duration: {}",
        "",
        max_block_duration
    );

    let key = param_storage::get_tx_whitelist_storage_key();
    let vp_whitelist: Vec<String> = query_storage_value(context.client(), &key)
        .await
        .expect("Parameter should be defined.");
    display_line!(context.io(), "{:4}VP whitelist: {:?}", "", vp_whitelist);

    let key = param_storage::get_tx_whitelist_storage_key();
    let tx_whitelist: Vec<String> = query_storage_value(context.client(), &key)
        .await
        .expect("Parameter should be defined.");
    display_line!(
        context.io(),
        "{:4}Transactions whitelist: {:?}",
        "",
        tx_whitelist
    );

    let key = param_storage::get_max_block_gas_key();
    let max_block_gas: u64 = query_storage_value(context.client(), &key)
        .await
        .expect("Parameter should be defined.");
    display_line!(context.io(), "{:4}Max block gas: {:?}", "", max_block_gas);

    let key = param_storage::get_fee_unshielding_gas_limit_key();
    let fee_unshielding_gas_limit: u64 =
        query_storage_value(context.client(), &key)
            .await
            .expect("Parameter should be defined.");
    display_line!(
        context.io(),
        "{:4}Fee unshielding gas limit: {:?}",
        "",
        fee_unshielding_gas_limit
    );

    let key = param_storage::get_fee_unshielding_descriptions_limit_key();
    let fee_unshielding_descriptions_limit: u64 =
        query_storage_value(context.client(), &key)
            .await
            .expect("Parameter should be defined.");
    display_line!(
        context.io(),
        "{:4}Fee unshielding descriptions limit: {:?}",
        "",
        fee_unshielding_descriptions_limit
    );

    let key = param_storage::get_gas_cost_key();
    let gas_cost_table: BTreeMap<Address, token::Amount> =
        query_storage_value(context.client(), &key)
            .await
            .expect("Parameter should be defined.");
    display_line!(context.io(), "{:4}Gas cost table:", "");
    for (token, gas_cost) in gas_cost_table {
        display_line!(context.io(), "{:8}{}: {:?}", "", token, gas_cost);
    }

    display_line!(context.io(), "PoS parameters");
    let pos_params = query_pos_parameters(context.client()).await;
    display_line!(
        context.io(),
        "{:4}Block proposer reward: {}",
        "",
        pos_params.block_proposer_reward
    );
    display_line!(
        context.io(),
        "{:4}Block vote reward: {}",
        "",
        pos_params.block_vote_reward
    );
    display_line!(
        context.io(),
        "{:4}Duplicate vote minimum slash rate: {}",
        "",
        pos_params.duplicate_vote_min_slash_rate
    );
    display_line!(
        context.io(),
        "{:4}Light client attack minimum slash rate: {}",
        "",
        pos_params.light_client_attack_min_slash_rate
    );
    display_line!(
        context.io(),
        "{:4}Max. validator slots: {}",
        "",
        pos_params.max_validator_slots
    );
    display_line!(
        context.io(),
        "{:4}Pipeline length: {}",
        "",
        pos_params.pipeline_len
    );
    display_line!(
        context.io(),
        "{:4}Unbonding length: {}",
        "",
        pos_params.unbonding_len
    );
    display_line!(
        context.io(),
        "{:4}Votes per token: {}",
        "",
        pos_params.tm_votes_per_token
    );
}

pub async fn query_bond<C: namada::ledger::queries::Client + Sync>(
    client: &C,
    source: &Address,
    validator: &Address,
    epoch: Option<Epoch>,
) -> token::Amount {
    unwrap_client_response::<C, token::Amount>(
        RPC.vp().pos().bond(client, source, validator, &epoch).await,
    )
}

pub async fn query_unbond_with_slashing<
    C: namada::ledger::queries::Client + Sync,
>(
    client: &C,
    source: &Address,
    validator: &Address,
) -> HashMap<(Epoch, Epoch), token::Amount> {
    unwrap_client_response::<C, HashMap<(Epoch, Epoch), token::Amount>>(
        RPC.vp()
            .pos()
            .unbond_with_slashing(client, source, validator)
            .await,
    )
}

pub async fn query_pos_parameters<C: namada::ledger::queries::Client + Sync>(
    client: &C,
) -> PosParams {
    unwrap_client_response::<C, PosParams>(
        RPC.vp().pos().pos_params(client).await,
    )
}

pub async fn query_pgf_stewards<C: namada::ledger::queries::Client + Sync>(
    client: &C,
) -> Vec<StewardDetail> {
    unwrap_client_response::<C, _>(RPC.vp().pgf().stewards(client).await)
}

pub async fn query_pgf_fundings<C: namada::ledger::queries::Client + Sync>(
    client: &C,
) -> Vec<StoragePgfFunding> {
    unwrap_client_response::<C, _>(RPC.vp().pgf().funding(client).await)
}

pub async fn query_pgf_parameters<C: namada::ledger::queries::Client + Sync>(
    client: &C,
) -> PgfParameters {
    unwrap_client_response::<C, _>(RPC.vp().pgf().parameters(client).await)
}

pub async fn query_and_print_unbonds<'a>(
    context: &impl Namada<'a>,
    source: &Address,
    validator: &Address,
) {
    let unbonds =
        query_unbond_with_slashing(context.client(), source, validator).await;
    let current_epoch = query_epoch(context.client()).await.unwrap();

    let mut total_withdrawable = token::Amount::zero();
    let mut not_yet_withdrawable = HashMap::<Epoch, token::Amount>::new();
    for ((_start_epoch, withdraw_epoch), amount) in unbonds.into_iter() {
        if withdraw_epoch <= current_epoch {
            total_withdrawable += amount;
        } else {
            let withdrawable_amount =
                not_yet_withdrawable.entry(withdraw_epoch).or_default();
            *withdrawable_amount += amount;
        }
    }
    if !total_withdrawable.is_zero() {
        display_line!(
            context.io(),
            "Total withdrawable now: {}.",
            total_withdrawable.to_string_native()
        );
    }
    if !not_yet_withdrawable.is_empty() {
        display_line!(context.io(), "Current epoch: {current_epoch}.");
    }
    for (withdraw_epoch, amount) in not_yet_withdrawable {
        display_line!(
            context.io(),
            "Amount {} withdrawable starting from epoch {withdraw_epoch}.",
            amount.to_string_native(),
        );
    }
}

pub async fn query_withdrawable_tokens<
    C: namada::ledger::queries::Client + Sync,
>(
    client: &C,
    bond_source: &Address,
    validator: &Address,
    epoch: Option<Epoch>,
) -> token::Amount {
    unwrap_client_response::<C, token::Amount>(
        RPC.vp()
            .pos()
            .withdrawable_tokens(client, bond_source, validator, &epoch)
            .await,
    )
}

/// Query PoS bond(s) and unbond(s)
pub async fn query_bonds<'a>(
    context: &impl Namada<'a>,
    args: args::QueryBonds,
) -> std::io::Result<()> {
    let epoch = query_and_print_epoch(context).await;

    let source = args.owner;
    let validator = args.validator;

    let stdout = io::stdout();
    let mut w = stdout.lock();

    let bonds_and_unbonds = enriched_bonds_and_unbonds(
        context.client(),
        epoch,
        &source,
        &validator,
    )
    .await
    .unwrap();

    for (bond_id, details) in &bonds_and_unbonds.data {
        let bond_type = if bond_id.source == bond_id.validator {
            format!("Self-bonds from {}", bond_id.validator)
        } else {
            format!(
                "Delegations from {} to {}",
                bond_id.source, bond_id.validator
            )
        };
        display_line!(context.io(), &mut w; "{}:", bond_type)?;
        for bond in &details.data.bonds {
            display_line!(
                context.io(),
                &mut w;
                "  Remaining active bond from epoch {}: Δ {}",
                bond.start,
                bond.amount.to_string_native()
            )?;
        }
        if !details.bonds_total.is_zero() {
            display_line!(
                context.io(),
                &mut w;
                "Active (slashed) bonds total: {}",
                details.bonds_total_active().to_string_native()
            )?;
        }
        display_line!(context.io(), &mut w; "Bonds total: {}", details.bonds_total.to_string_native())?;
        display_line!(context.io(), &mut w; "")?;

        if !details.data.unbonds.is_empty() {
            let bond_type = if bond_id.source == bond_id.validator {
                format!("Unbonded self-bonds from {}", bond_id.validator)
            } else {
                format!("Unbonded delegations from {}", bond_id.source)
            };
            display_line!(context.io(), &mut w; "{}:", bond_type)?;
            for unbond in &details.data.unbonds {
                display_line!(
                    context.io(),
                    &mut w;
                    "  Withdrawable from epoch {} (active from {}): Δ {}",
                    unbond.withdraw,
                    unbond.start,
                    unbond.amount.to_string_native()
                )?;
            }
            display_line!(
                context.io(),
                &mut w;
                "Unbonded total: {}",
                details.unbonds_total.to_string_native()
            )?;
        }
        display_line!(
            context.io(),
            &mut w;
            "Withdrawable total: {}",
            details.total_withdrawable.to_string_native()
        )?;
        display_line!(context.io(), &mut w; "")?;
    }
    if bonds_and_unbonds.bonds_total != bonds_and_unbonds.bonds_total_slashed {
        display_line!(
            context.io(),
            &mut w;
            "All bonds total active: {}",
            bonds_and_unbonds.bonds_total_active().to_string_native()
        )?;
    }
    display_line!(
        context.io(),
        &mut w;
        "All bonds total: {}",
        bonds_and_unbonds.bonds_total.to_string_native()
    )?;

    if bonds_and_unbonds.unbonds_total
        != bonds_and_unbonds.unbonds_total_slashed
    {
        display_line!(
            context.io(),
            &mut w;
            "All unbonds total active: {}",
            bonds_and_unbonds.unbonds_total_active().to_string_native()
        )?;
    }
    display_line!(
        context.io(),
        &mut w;
        "All unbonds total: {}",
        bonds_and_unbonds.unbonds_total.to_string_native()
    )?;
    display_line!(
        context.io(),
        &mut w;
        "All unbonds total withdrawable: {}",
        bonds_and_unbonds.total_withdrawable.to_string_native()
    )?;
    Ok(())
}

/// Query PoS bonded stake
pub async fn query_bonded_stake<'a, N: Namada<'a>>(
    context: &N,
    args: args::QueryBondedStake,
) {
    let epoch = match args.epoch {
        Some(epoch) => epoch,
        None => query_and_print_epoch(context).await,
    };

    match args.validator {
        Some(validator) => {
            let validator = validator;
            // Find bonded stake for the given validator
            let stake =
                get_validator_stake(context.client(), epoch, &validator).await;
            match stake {
                Some(stake) => {
                    // TODO: show if it's in consensus set, below capacity, or
                    // below threshold set
                    display_line!(
                        context.io(),
                        "Bonded stake of validator {validator}: {}",
                        stake.to_string_native()
                    )
                }
                None => {
                    display_line!(
                        context.io(),
                        "No bonded stake found for {validator}"
                    );
                }
            }
        }
        None => {
            let consensus: BTreeSet<WeightedValidator> =
                unwrap_client_response::<N::Client, _>(
                    RPC.vp()
                        .pos()
                        .consensus_validator_set(context.client(), &Some(epoch))
                        .await,
                );
            let below_capacity: BTreeSet<WeightedValidator> =
                unwrap_client_response::<N::Client, _>(
                    RPC.vp()
                        .pos()
                        .below_capacity_validator_set(
                            context.client(),
                            &Some(epoch),
                        )
                        .await,
                );

            // Iterate all validators
            let stdout = io::stdout();
            let mut w = stdout.lock();

            display_line!(context.io(), &mut w; "Consensus validators:")
                .unwrap();
            for val in consensus.into_iter().rev() {
                display_line!(
                    context.io(),
                    &mut w;
                    "  {}: {}",
                    val.address.encode(),
                    val.bonded_stake.to_string_native()
                )
                .unwrap();
            }
            if !below_capacity.is_empty() {
                display_line!(context.io(), &mut w; "Below capacity validators:")
                    .unwrap();
                for val in below_capacity.into_iter().rev() {
                    display_line!(
                        context.io(),
                        &mut w;
                        "  {}: {}",
                        val.address.encode(),
                        val.bonded_stake.to_string_native()
                    )
                    .unwrap();
                }
            }
        }
    }

    let total_staked_tokens =
        get_total_staked_tokens(context.client(), epoch).await;
    display_line!(
        context.io(),
        "Total bonded stake: {}",
        total_staked_tokens.to_string_native()
    );
}

/// Query and return validator's commission rate and max commission rate change
/// per epoch
pub async fn query_commission_rate<
    C: namada::ledger::queries::Client + Sync,
>(
    client: &C,
    validator: &Address,
    epoch: Option<Epoch>,
) -> Option<CommissionPair> {
    unwrap_client_response::<C, Option<CommissionPair>>(
        RPC.vp()
            .pos()
            .validator_commission(client, validator, &epoch)
            .await,
    )
}

/// Query and return validator's state
pub async fn query_validator_state<
    C: namada::ledger::queries::Client + Sync,
>(
    client: &C,
    validator: &Address,
    epoch: Option<Epoch>,
) -> Option<ValidatorState> {
    unwrap_client_response::<C, Option<ValidatorState>>(
        RPC.vp()
            .pos()
            .validator_state(client, validator, &epoch)
            .await,
    )
}

/// Query a validator's state information
pub async fn query_and_print_validator_state<'a>(
    context: &impl Namada<'a>,
    args: args::QueryValidatorState,
) {
    let validator = args.validator;
    let state: Option<ValidatorState> =
        query_validator_state(context.client(), &validator, args.epoch).await;

    match state {
        Some(state) => match state {
            ValidatorState::Consensus => {
                display_line!(
                    context.io(),
                    "Validator {validator} is in the consensus set"
                )
            }
            ValidatorState::BelowCapacity => {
                display_line!(
                    context.io(),
                    "Validator {validator} is in the below-capacity set"
                )
            }
            ValidatorState::BelowThreshold => {
                display_line!(
                    context.io(),
                    "Validator {validator} is in the below-threshold set"
                )
            }
            ValidatorState::Inactive => {
                display_line!(context.io(), "Validator {validator} is inactive")
            }
            ValidatorState::Jailed => {
                display_line!(context.io(), "Validator {validator} is jailed")
            }
        },
        None => display_line!(
            context.io(),
            "Validator {validator} is either not a validator, or an epoch \
             before the current epoch has been queried (and the validator \
             state information is no longer stored)"
        ),
    }
}

/// Query PoS validator's commission rate information
pub async fn query_and_print_commission_rate<'a>(
    context: &impl Namada<'a>,
    args: args::QueryCommissionRate,
) {
    let validator = args.validator;

    let info: Option<CommissionPair> =
        query_commission_rate(context.client(), &validator, args.epoch).await;
    match info {
        Some(CommissionPair {
            commission_rate: rate,
            max_commission_change_per_epoch: change,
        }) => {
            display_line!(
                context.io(),
                "Validator {} commission rate: {}, max change per epoch: {}",
                validator.encode(),
                rate,
                change
            );
        }
        None => {
            display_line!(
                context.io(),
                "Address {} is not a validator (did not find commission rate \
                 and max change)",
                validator.encode(),
            );
        }
    }
}

/// Query PoS slashes
pub async fn query_slashes<'a, N: Namada<'a>>(
    context: &N,
    args: args::QuerySlashes,
) {
    match args.validator {
        Some(validator) => {
            let validator = validator;
            // Find slashes for the given validator
            let slashes: Vec<Slash> = unwrap_client_response::<N::Client, _>(
                RPC.vp()
                    .pos()
                    .validator_slashes(context.client(), &validator)
                    .await,
            );
            if !slashes.is_empty() {
                display_line!(context.io(), "Processed slashes:");
                let stdout = io::stdout();
                let mut w = stdout.lock();
                for slash in slashes {
                    display_line!(
                        context.io(),
                        &mut w;
                        "Infraction epoch {}, block height {}, type {}, rate \
                         {}",
                        slash.epoch,
                        slash.block_height,
                        slash.r#type,
                        slash.rate
                    )
                    .unwrap();
                }
            } else {
                display_line!(
                    context.io(),
                    "No processed slashes found for {}",
                    validator.encode()
                )
            }
            // Find enqueued slashes to be processed in the future for the given
            // validator
            let enqueued_slashes: HashMap<
                Address,
                BTreeMap<Epoch, Vec<Slash>>,
            > = unwrap_client_response::<N::Client, _>(
                RPC.vp().pos().enqueued_slashes(context.client()).await,
            );
            let enqueued_slashes = enqueued_slashes.get(&validator).cloned();
            if let Some(enqueued) = enqueued_slashes {
                display_line!(
                    context.io(),
                    "\nEnqueued slashes for future processing"
                );
                for (epoch, slashes) in enqueued {
                    display_line!(
                        context.io(),
                        "To be processed in epoch {}",
                        epoch
                    );
                    for slash in slashes {
                        let stdout = io::stdout();
                        let mut w = stdout.lock();
                        display_line!(
                            context.io(),
                            &mut w;
                            "Infraction epoch {}, block height {}, type {}",
                            slash.epoch, slash.block_height, slash.r#type,
                        )
                        .unwrap();
                    }
                }
            } else {
                display_line!(
                    context.io(),
                    "No enqueued slashes found for {}",
                    validator.encode()
                )
            }
        }
        None => {
            let all_slashes: HashMap<Address, Vec<Slash>> =
                unwrap_client_response::<N::Client, _>(
                    RPC.vp().pos().slashes(context.client()).await,
                );

            if !all_slashes.is_empty() {
                let stdout = io::stdout();
                let mut w = stdout.lock();
                display_line!(context.io(), "Processed slashes:");
                for (validator, slashes) in all_slashes.into_iter() {
                    for slash in slashes {
                        display_line!(
                            context.io(),
                            &mut w;
                            "Infraction epoch {}, block height {}, rate {}, \
                             type {}, validator {}",
                            slash.epoch,
                            slash.block_height,
                            slash.rate,
                            slash.r#type,
                            validator,
                        )
                        .unwrap();
                    }
                }
            } else {
                display_line!(context.io(), "No processed slashes found")
            }

            // Find enqueued slashes to be processed in the future for the given
            // validator
            let enqueued_slashes: HashMap<
                Address,
                BTreeMap<Epoch, Vec<Slash>>,
            > = unwrap_client_response::<N::Client, _>(
                RPC.vp().pos().enqueued_slashes(context.client()).await,
            );
            if !enqueued_slashes.is_empty() {
                display_line!(
                    context.io(),
                    "\nEnqueued slashes for future processing"
                );
                for (validator, slashes_by_epoch) in enqueued_slashes {
                    for (epoch, slashes) in slashes_by_epoch {
                        display_line!(
                            context.io(),
                            "\nTo be processed in epoch {}",
                            epoch
                        );
                        for slash in slashes {
                            let stdout = io::stdout();
                            let mut w = stdout.lock();
                            display_line!(
                                context.io(),
                                &mut w;
                                "Infraction epoch {}, block height {}, type \
                                 {}, validator {}",
                                slash.epoch,
                                slash.block_height,
                                slash.r#type,
                                validator
                            )
                            .unwrap();
                        }
                    }
                }
            } else {
                display_line!(
                    context.io(),
                    "\nNo enqueued slashes found for future processing"
                )
            }
        }
    }
}

pub async fn query_delegations<'a, N: Namada<'a>>(
    context: &N,
    args: args::QueryDelegations,
) {
    let owner = args.owner;
    let delegations: HashSet<Address> = unwrap_client_response::<N::Client, _>(
        RPC.vp()
            .pos()
            .delegation_validators(context.client(), &owner)
            .await,
    );
    if delegations.is_empty() {
        display_line!(context.io(), "No delegations found");
    } else {
        display_line!(context.io(), "Found delegations to:");
        for delegation in delegations {
            display_line!(context.io(), "  {delegation}");
        }
    }
}

pub async fn query_find_validator<'a, N: Namada<'a>>(
    context: &N,
    args: args::QueryFindValidator,
) {
    let args::QueryFindValidator { query: _, tm_addr } = args;
    if tm_addr.len() != 40 {
        edisplay_line!(
            context.io(),
            "Expected 40 characters in Tendermint address, got {}",
            tm_addr.len()
        );
        cli::safe_exit(1);
    }
    let tm_addr = tm_addr.to_ascii_uppercase();
    let validator = unwrap_client_response::<N::Client, _>(
        RPC.vp()
            .pos()
            .validator_by_tm_addr(context.client(), &tm_addr)
            .await,
    );
    match validator {
        Some(address) => {
            display_line!(
                context.io(),
                "Found validator address \"{address}\"."
            )
        }
        None => {
            display_line!(
                context.io(),
                "No validator with Tendermint address {tm_addr} found."
            )
        }
    }
}

/// Dry run a transaction
pub async fn dry_run_tx<'a, N: Namada<'a>>(
    context: &N,
    tx_bytes: Vec<u8>,
) -> Result<(), error::Error>
where
    <N::Client as namada::ledger::queries::Client>::Error: std::fmt::Display,
{
    display_line!(
        context.io(),
        "Dry-run result: {}",
        rpc::dry_run_tx(context, tx_bytes).await?
    );
    Ok(())
}

/// Get account's public key stored in its storage sub-space
pub async fn get_public_key<C: namada::ledger::queries::Client + Sync>(
    client: &C,
    address: &Address,
    index: u8,
) -> Result<Option<common::PublicKey>, error::Error> {
    rpc::get_public_key_at(client, address, index).await
}

/// Check if the given address is a known validator.
pub async fn is_validator<C: namada::ledger::queries::Client + Sync>(
    client: &C,
    address: &Address,
) -> bool {
    namada_sdk::rpc::is_validator(client, address)
        .await
        .unwrap()
}

/// Check if a given address is a known delegator
pub async fn is_delegator<C: namada::ledger::queries::Client + Sync>(
    client: &C,
    address: &Address,
) -> bool {
    namada_sdk::rpc::is_delegator(client, address)
        .await
        .unwrap()
}

pub async fn is_delegator_at<C: namada::ledger::queries::Client + Sync>(
    client: &C,
    address: &Address,
    epoch: Epoch,
) -> bool {
    namada_sdk::rpc::is_delegator_at(client, address, epoch)
        .await
        .unwrap()
}

/// Check if the address exists on chain. Established address exists if it has a
/// stored validity predicate. Implicit and internal addresses always return
/// true.
pub async fn known_address<C: namada::ledger::queries::Client + Sync>(
    client: &C,
    address: &Address,
) -> bool {
    namada_sdk::rpc::known_address(client, address)
        .await
        .unwrap()
}

/// Query for all conversions.
pub async fn query_conversions<'a>(
    context: &impl Namada<'a>,
    args: args::QueryConversions,
) {
    // The chosen token type of the conversions
    let target_token = args.token;
    // To facilitate human readable token addresses
    let tokens = context
        .wallet()
        .await
        .get_addresses_with_vp_type(AddressVpType::Token);
    let masp_addr = masp();
    let key_prefix: Key = masp_addr.to_db_key().into();
    let state_key = key_prefix
        .push(&(token::CONVERSION_KEY_PREFIX.to_owned()))
        .unwrap();
    let conv_state: ConversionState =
        query_storage_value(context.client(), &state_key)
            .await
            .expect("Conversions should be defined");
    // Track whether any non-sentinel conversions are found
    let mut conversions_found = false;
    for ((addr, _), epoch, conv, _) in conv_state.assets.values() {
        let amt: masp_primitives::transaction::components::I128Sum =
            conv.clone().into();
        // If the user has specified any targets, then meet them
        // If we have a sentinel conversion, then skip printing
        if matches!(&target_token, Some(target) if target != addr)
            || matches!(&args.epoch, Some(target) if target != epoch)
            || amt.is_zero()
        {
            continue;
        }
        conversions_found = true;
        // Print the asset to which the conversion applies
        display!(
            context.io(),
            "{}[{}]: ",
            tokens.get(addr).cloned().unwrap_or_else(|| addr.clone()),
            epoch,
        );
        // Now print out the components of the allowed conversion
        let mut prefix = "";
        for (asset_type, val) in amt.components() {
            // Look up the address and epoch of asset to facilitate pretty
            // printing
            let ((addr, _), epoch, _, _) = &conv_state.assets[asset_type];
            // Now print out this component of the conversion
            display!(
                context.io(),
                "{}{} {}[{}]",
                prefix,
                val,
                tokens.get(addr).cloned().unwrap_or_else(|| addr.clone()),
                epoch
            );
            // Future iterations need to be prefixed with +
            prefix = " + ";
        }
        // Allowed conversions are always implicit equations
        display_line!(context.io(), " = 0");
    }
    if !conversions_found {
        display_line!(
            context.io(),
            "No conversions found satisfying specified criteria."
        );
    }
}

/// Query a conversion.
pub async fn query_conversion<C: namada::ledger::queries::Client + Sync>(
    client: &C,
    asset_type: AssetType,
) -> Option<(
    Address,
    MaspDenom,
    Epoch,
    masp_primitives::transaction::components::I128Sum,
    MerklePath<Node>,
)> {
    namada_sdk::rpc::query_conversion(client, asset_type).await
}

/// Query a wasm code hash
pub async fn query_wasm_code_hash<'a>(
    context: &impl Namada<'a>,
    code_path: impl AsRef<str>,
) -> Result<Hash, error::Error> {
    rpc::query_wasm_code_hash(context, code_path).await
}

/// Query a storage value and decode it with [`BorshDeserialize`].
pub async fn query_storage_value<C: namada::ledger::queries::Client + Sync, T>(
    client: &C,
    key: &storage::Key,
) -> Result<T, error::Error>
where
    T: BorshDeserialize,
{
    namada_sdk::rpc::query_storage_value(client, key).await
}

/// Query a storage value and the proof without decoding.
pub async fn query_storage_value_bytes<
    C: namada::ledger::queries::Client + Sync,
>(
    client: &C,
    key: &storage::Key,
    height: Option<BlockHeight>,
    prove: bool,
) -> (Option<Vec<u8>>, Option<Proof>) {
    namada_sdk::rpc::query_storage_value_bytes(client, key, height, prove)
        .await
        .unwrap()
}

/// Query a range of storage values with a matching prefix and decode them with
/// [`BorshDeserialize`]. Returns an iterator of the storage keys paired with
/// their associated values.
pub async fn query_storage_prefix<'a, 'b, T>(
    context: &'b impl Namada<'a>,
    key: &storage::Key,
) -> Option<impl 'b + Iterator<Item = (storage::Key, T)>>
where
    T: BorshDeserialize,
{
    rpc::query_storage_prefix(context, key).await.unwrap()
}

/// Query to check if the given storage key exists.
pub async fn query_has_storage_key<
    C: namada::ledger::queries::Client + Sync,
>(
    client: &C,
    key: &storage::Key,
) -> bool {
    namada_sdk::rpc::query_has_storage_key(client, key)
        .await
        .unwrap()
}

/// Call the corresponding `tx_event_query` RPC method, to fetch
/// the current status of a transation.
pub async fn query_tx_events<C: namada::ledger::queries::Client + Sync>(
    client: &C,
    tx_event_query: namada_sdk::rpc::TxEventQuery<'_>,
) -> std::result::Result<
    Option<Event>,
    <C as namada::ledger::queries::Client>::Error,
> {
    namada_sdk::rpc::query_tx_events(client, tx_event_query).await
}

/// Lookup the full response accompanying the specified transaction event
// TODO: maybe remove this in favor of `query_tx_status`
pub async fn query_tx_response<C: namada::ledger::queries::Client + Sync>(
    client: &C,
    tx_query: namada_sdk::rpc::TxEventQuery<'_>,
) -> Result<TxResponse, TError> {
    namada_sdk::rpc::query_tx_response(client, tx_query).await
}

/// Lookup the results of applying the specified transaction to the
/// blockchain.
pub async fn query_result<'a>(
    context: &impl Namada<'a>,
    args: args::QueryResult,
) {
    // First try looking up application event pertaining to given hash.
    let tx_response = query_tx_response(
        context.client(),
        namada_sdk::rpc::TxEventQuery::Applied(&args.tx_hash),
    )
    .await;
    match tx_response {
        Ok(result) => {
            display_line!(
                context.io(),
                "Transaction was applied with result: {}",
                serde_json::to_string_pretty(&result).unwrap()
            )
        }
        Err(err1) => {
            // If this fails then instead look for an acceptance event.
            let tx_response = query_tx_response(
                context.client(),
                namada_sdk::rpc::TxEventQuery::Accepted(&args.tx_hash),
            )
            .await;
            match tx_response {
                Ok(result) => display_line!(
                    context.io(),
                    "Transaction was accepted with result: {}",
                    serde_json::to_string_pretty(&result).unwrap()
                ),
                Err(err2) => {
                    // Print the errors that caused the lookups to fail
                    edisplay_line!(context.io(), "{}\n{}", err1, err2);
                    cli::safe_exit(1)
                }
            }
        }
    }
}

pub async fn epoch_sleep<'a>(context: &impl Namada<'a>, _args: args::Query) {
    let start_epoch = query_and_print_epoch(context).await;
    loop {
        tokio::time::sleep(core::time::Duration::from_secs(1)).await;
        let current_epoch = query_epoch(context.client()).await.unwrap();
        if current_epoch > start_epoch {
            display_line!(context.io(), "Reached epoch {}", current_epoch);
            break;
        }
    }
}

pub async fn get_bond_amount_at<C: namada::ledger::queries::Client + Sync>(
    client: &C,
    delegator: &Address,
    validator: &Address,
    epoch: Epoch,
) -> Option<token::Amount> {
    let total_active = unwrap_client_response::<C, token::Amount>(
        RPC.vp()
            .pos()
            .bond_with_slashing(client, delegator, validator, &Some(epoch))
            .await,
    );
    Some(total_active)
}

pub async fn get_all_validators<C: namada::ledger::queries::Client + Sync>(
    client: &C,
    epoch: Epoch,
) -> HashSet<Address> {
    namada_sdk::rpc::get_all_validators(client, epoch)
        .await
        .unwrap()
}

pub async fn get_total_staked_tokens<
    C: namada::ledger::queries::Client + Sync,
>(
    client: &C,
    epoch: Epoch,
) -> token::Amount {
    namada_sdk::rpc::get_total_staked_tokens(client, epoch)
        .await
        .unwrap()
}

/// Get the total stake of a validator at the given epoch. The total stake is a
/// sum of validator's self-bonds and delegations to their address.
/// Returns `None` when the given address is not a validator address. For a
/// validator with `0` stake, this returns `Ok(token::Amount::zero())`.
async fn get_validator_stake<C: namada::ledger::queries::Client + Sync>(
    client: &C,
    epoch: Epoch,
    validator: &Address,
) -> Option<token::Amount> {
    unwrap_client_response::<C, Option<token::Amount>>(
        RPC.vp()
            .pos()
            .validator_stake(client, validator, &Some(epoch))
            .await,
    )
}

pub async fn get_delegators_delegation<
    C: namada::ledger::queries::Client + Sync,
>(
    client: &C,
    address: &Address,
) -> HashSet<Address> {
    namada_sdk::rpc::get_delegators_delegation(client, address)
        .await
        .unwrap()
}

pub async fn get_delegators_delegation_at<
    C: namada::ledger::queries::Client + Sync,
>(
    client: &C,
    address: &Address,
    epoch: Epoch,
) -> HashMap<Address, token::Amount> {
    namada_sdk::rpc::get_delegators_delegation_at(client, address, epoch)
        .await
        .unwrap()
}

pub async fn query_governance_parameters<
    C: namada::ledger::queries::Client + Sync,
>(
    client: &C,
) -> GovernanceParameters {
    namada_sdk::rpc::query_governance_parameters(client).await
}

/// A helper to unwrap client's response. Will shut down process on error.
fn unwrap_client_response<C: namada::ledger::queries::Client, T>(
    response: Result<T, C::Error>,
) -> T {
    response.unwrap_or_else(|_err| {
        eprintln!("Error in the query");
        cli::safe_exit(1)
    })
}

pub async fn compute_offline_proposal_votes<'a>(
    context: &impl Namada<'a>,
    proposal: &OfflineSignedProposal,
    votes: Vec<OfflineVote>,
) -> ProposalVotes {
    let mut validators_vote: HashMap<Address, TallyVote> = HashMap::default();
    let mut validator_voting_power: HashMap<Address, VotePower> =
        HashMap::default();
    let mut delegators_vote: HashMap<Address, TallyVote> = HashMap::default();
    let mut delegator_voting_power: HashMap<
        Address,
        HashMap<Address, VotePower>,
    > = HashMap::default();
    for vote in votes {
        let is_validator = is_validator(context.client(), &vote.address).await;
        let is_delegator = is_delegator(context.client(), &vote.address).await;
        if is_validator {
            let validator_stake = get_validator_stake(
                context.client(),
                proposal.proposal.tally_epoch,
                &vote.address,
            )
            .await
            .unwrap_or_default();
            validators_vote.insert(vote.address.clone(), vote.clone().into());
            validator_voting_power
                .insert(vote.address.clone(), validator_stake);
        } else if is_delegator {
            let validators = get_delegators_delegation_at(
                context.client(),
                &vote.address.clone(),
                proposal.proposal.tally_epoch,
            )
            .await;

            for validator in vote.delegations.clone() {
                let delegator_stake =
                    validators.get(&validator).cloned().unwrap_or_default();

                delegators_vote
                    .insert(vote.address.clone(), vote.clone().into());
                delegator_voting_power
                    .entry(vote.address.clone())
                    .or_default()
                    .insert(validator, delegator_stake);
            }
        } else {
            display_line!(
                context.io(),
                "Skipping vote, not a validator/delegator at epoch {}.",
                proposal.proposal.tally_epoch
            );
        }
    }

    ProposalVotes {
        validators_vote,
        validator_voting_power,
        delegators_vote,
        delegator_voting_power,
    }
}

pub async fn compute_proposal_votes<
    C: namada::ledger::queries::Client + Sync,
>(
    client: &C,
    proposal_id: u64,
    epoch: Epoch,
) -> ProposalVotes {
    let votes = namada_sdk::rpc::query_proposal_votes(client, proposal_id)
        .await
        .unwrap();

    let mut validators_vote: HashMap<Address, TallyVote> = HashMap::default();
    let mut validator_voting_power: HashMap<Address, VotePower> =
        HashMap::default();
    let mut delegators_vote: HashMap<Address, TallyVote> = HashMap::default();
    let mut delegator_voting_power: HashMap<
        Address,
        HashMap<Address, VotePower>,
    > = HashMap::default();

    for vote in votes {
        if vote.is_validator() {
            let validator_stake =
                get_validator_stake(client, epoch, &vote.validator.clone())
                    .await
                    .unwrap_or_default();

            validators_vote.insert(vote.validator.clone(), vote.data.into());
            validator_voting_power.insert(vote.validator, validator_stake);
        } else {
            let delegator_stake = get_bond_amount_at(
                client,
                &vote.delegator,
                &vote.validator,
                epoch,
            )
            .await
            .unwrap_or_default();

            delegators_vote.insert(vote.delegator.clone(), vote.data.into());
            delegator_voting_power
                .entry(vote.delegator.clone())
                .or_default()
                .insert(vote.validator, delegator_stake);
        }
    }

    ProposalVotes {
        validators_vote,
        validator_voting_power,
        delegators_vote,
        delegator_voting_power,
    }
}<|MERGE_RESOLUTION|>--- conflicted
+++ resolved
@@ -1117,51 +1117,31 @@
             return;
         };
 
-<<<<<<< HEAD
-        let is_author_steward = query_pgf_stewards(context.client())
-            .await
-            .iter()
-            .any(|steward| steward.address.eq(&proposal.author));
-        let tally_type = proposal.get_tally_type(is_author_steward);
-        let total_voting_power = get_total_staked_tokens(
-            context.client(),
-            proposal.voting_end_epoch,
-        )
-        .await;
-
-        let votes = compute_proposal_votes(
-            context.client(),
-            proposal_id,
-            proposal.voting_end_epoch,
-        )
-        .await;
-=======
         let proposal_result_key =
             governance_storage::get_proposal_result_key(proposal_id);
         let proposal_result =
         // Try to directly query the result in storage first
-            match query_storage_value(client, &proposal_result_key).await {
+            match query_storage_value(context.client(), &proposal_result_key).await {
                 Ok(result) => result,
                 Err(_) => {
                     // If failure, run the tally
-                    let is_author_steward = query_pgf_stewards(client)
+                    let is_author_steward = query_pgf_stewards(context.client())
                         .await
                         .iter()
                         .any(|steward| steward.address.eq(&proposal.author));
                     let tally_type = proposal.get_tally_type(is_author_steward);
                     let total_voting_power = get_total_staked_tokens(
-                        client,
+                        context.client(),
                         proposal.voting_end_epoch,
                     )
                     .await;
 
                     let votes = compute_proposal_votes(
-                        client,
+                        context.client(),
                         proposal_id,
                         proposal.voting_end_epoch,
                     )
                     .await;
->>>>>>> 79c85cbc
 
                     compute_proposal_result(
                         votes,
