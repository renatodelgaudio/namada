--- conflicted
+++ resolved
@@ -58,12 +58,7 @@
     InitProposalData, VoteProposalData,
 };
 use namada::types::transaction::{pos, InitAccount, InitValidator, UpdateVp};
-<<<<<<< HEAD
-use namada::{ledger, vm};
-=======
-use namada::types::{storage, token};
-use namada::vm;
->>>>>>> 07b8ff2c
+use namada::{ledger, vm, vm};
 use rand_core::{CryptoRng, OsRng, RngCore};
 use rust_decimal::Decimal;
 use sha2::Digest;
