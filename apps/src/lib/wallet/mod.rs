--- conflicted
+++ resolved
@@ -208,28 +208,11 @@
     ))
 }
 
-<<<<<<< HEAD
-/// Read the password for encryption/decryption from the file/env/stdin. Panics
-/// if all options are empty/invalid.
-pub fn read_password(prompt_msg: &str) -> String {
-    let pwd = match env::var("NAMADA_WALLET_PASSWORD_FILE") {
-        Ok(path) => fs::read_to_string(path)
-            .expect("Something went wrong reading the file"),
-        Err(_) => match env::var("NAMADA_WALLET_PASSWORD") {
-            Ok(password) => password,
-            Err(_) => rpassword::read_password_from_tty(Some(prompt_msg))
-                .unwrap_or_default(),
-        },
-    };
-    if pwd.is_empty() {
-        eprintln!("Password cannot be empty");
-=======
 /// Load a wallet from the store file or create a new wallet without any
 /// keys or addresses.
 pub fn load_or_new(store_dir: &Path) -> Wallet<CliWalletUtils> {
     let store = self::store::load_or_new(store_dir).unwrap_or_else(|err| {
         eprintln!("Unable to load the wallet: {}", err);
->>>>>>> 65c0b37d
         cli::safe_exit(1)
     });
     Wallet::<CliWalletUtils>::new(store_dir.to_path_buf(), store)
