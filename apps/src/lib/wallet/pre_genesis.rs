--- conflicted
+++ resolved
@@ -139,15 +139,10 @@
         }
     }
 
-<<<<<<< HEAD
     /// Generate a new [`Validator`] with required pre-genesis keys. Will prompt
     /// for password when `!unsafe_dont_encrypt`.
     fn gen(scheme: SchemeType, unsafe_dont_encrypt: bool) -> Self {
-=======
-    /// Generate a new [`ValidatorWallet`] with required pre-genesis keys. Will
-    /// prompt for password when `!unsafe_dont_encrypt`.
-    fn gen(unsafe_dont_encrypt: bool) -> Self {
->>>>>>> 4ff3d868
+
         let password = wallet::read_and_confirm_pwd(unsafe_dont_encrypt);
         let (account_key, account_sk) = gen_key_to_store(scheme, &password);
         let (consensus_key, consensus_sk) = gen_key_to_store(
