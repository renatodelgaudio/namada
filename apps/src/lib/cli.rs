--- conflicted
+++ resolved
@@ -156,14 +156,7 @@
                 .subcommand(TxIbcTransfer::def().display_order(1))
                 .subcommand(TxUpdateVp::def().display_order(1))
                 .subcommand(TxInitAccount::def().display_order(1))
-<<<<<<< HEAD
-                .subcommand(TxInitValidator::def().display_order(1))
-=======
                 .subcommand(TxRevealPk::def().display_order(1))
-                // Nft transactions
-                .subcommand(TxInitNft::def().display_order(1))
-                .subcommand(TxMintNft::def().display_order(1))
->>>>>>> 484c0e7a
                 // Proposal transactions
                 .subcommand(TxInitProposal::def().display_order(1))
                 .subcommand(TxVoteProposal::def().display_order(1))
@@ -199,12 +192,7 @@
             let tx_init_account = Self::parse_with_ctx(matches, TxInitAccount);
             let tx_init_validator =
                 Self::parse_with_ctx(matches, TxInitValidator);
-<<<<<<< HEAD
-=======
             let tx_reveal_pk = Self::parse_with_ctx(matches, TxRevealPk);
-            let tx_nft_create = Self::parse_with_ctx(matches, TxInitNft);
-            let tx_nft_mint = Self::parse_with_ctx(matches, TxMintNft);
->>>>>>> 484c0e7a
             let tx_init_proposal =
                 Self::parse_with_ctx(matches, TxInitProposal);
             let tx_vote_proposal =
@@ -235,13 +223,7 @@
                 .or(tx_ibc_transfer)
                 .or(tx_update_vp)
                 .or(tx_init_account)
-<<<<<<< HEAD
-                .or(tx_init_validator)
-=======
                 .or(tx_reveal_pk)
-                .or(tx_nft_create)
-                .or(tx_nft_mint)
->>>>>>> 484c0e7a
                 .or(tx_init_proposal)
                 .or(tx_vote_proposal)
                 .or(tx_init_validator)
