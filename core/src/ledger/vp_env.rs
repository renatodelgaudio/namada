//! Validity predicate environment contains functions that can be called from
//! inside validity predicates.

use borsh::BorshDeserialize;

use super::storage_api::{self, StorageRead};
use crate::types::address::Address;
use crate::types::hash::Hash;
use crate::types::storage::{BlockHash, BlockHeight, Epoch, Key, TxIndex};
use crate::proto::{Tx};

/// Validity predicate's environment is available for native VPs and WASM VPs
pub trait VpEnv<'view>
where
    Self: 'view,
{
    /// Storage read prefix iterator
    type PrefixIter<'iter>
    where
        Self: 'iter;

    /// Type to read storage state before the transaction execution
    type Pre: StorageRead<PrefixIter<'view> = Self::PrefixIter<'view>>;

    /// Type to read storage state after the transaction execution
    type Post: StorageRead<PrefixIter<'view> = Self::PrefixIter<'view>>;

    /// Read storage state before the transaction execution
    fn pre(&'view self) -> Self::Pre;

    /// Read storage state after the transaction execution
    fn post(&'view self) -> Self::Post;

    /// Storage read temporary state Borsh encoded value (after tx execution).
    /// It will try to read from only the write log and then decode it if
    /// found.
    fn read_temp<T: BorshDeserialize>(
        &self,
        key: &Key,
    ) -> Result<Option<T>, storage_api::Error>;

    /// Storage read temporary state raw bytes (after tx execution). It will try
    /// to read from only the write log.
    fn read_bytes_temp(
        &self,
        key: &Key,
    ) -> Result<Option<Vec<u8>>, storage_api::Error>;

    /// Getting the chain ID.
    fn get_chain_id(&self) -> Result<String, storage_api::Error>;

    /// Getting the block height. The height is that of the block to which the
    /// current transaction is being applied.
    fn get_block_height(&self) -> Result<BlockHeight, storage_api::Error>;

    /// Getting the block hash. The height is that of the block to which the
    /// current transaction is being applied.
    fn get_block_hash(&self) -> Result<BlockHash, storage_api::Error>;

    /// Getting the block epoch. The epoch is that of the block to which the
    /// current transaction is being applied.
    fn get_block_epoch(&self) -> Result<Epoch, storage_api::Error>;

    /// Get the shielded transaction index.
    fn get_tx_index(&self) -> Result<TxIndex, storage_api::Error>;

    /// Get the address of the native token.
    fn get_native_token(&self) -> Result<Address, storage_api::Error>;

    /// Storage prefix iterator, ordered by storage keys. It will try to get an
    /// iterator from the storage.
    fn iter_prefix<'iter>(
        &'iter self,
        prefix: &Key,
    ) -> Result<Self::PrefixIter<'iter>, storage_api::Error>;

    /// Evaluate a validity predicate with given data. The address, changed
    /// storage keys and verifiers will have the same values as the input to
    /// caller's validity predicate.
    ///
    /// If the execution fails for whatever reason, this will return `false`.
    /// Otherwise returns the result of evaluation.
    fn eval(
        &self,
<<<<<<< HEAD
        vp_code: Vec<u8>,
        input_data: Tx,
=======
        vp_code: Hash,
        input_data: Vec<u8>,
    ) -> Result<bool, storage_api::Error>;

    /// Verify a transaction signature. The signature is expected to have been
    /// produced on the encoded transaction [`crate::proto::Tx`]
    /// using [`crate::proto::Tx::sign`].
    fn verify_tx_signature(
        &self,
        pk: &common::PublicKey,
        sig: &common::Signature,
>>>>>>> 9236840f
    ) -> Result<bool, storage_api::Error>;

    /// Get a tx hash
    fn get_tx_code_hash(&self) -> Result<Option<Hash>, storage_api::Error>;

    /// Verify a MASP transaction
    fn verify_masp(&self, tx: Vec<u8>) -> Result<bool, storage_api::Error>;

    // ---- Methods below have default implementation via `pre/post` ----

    /// Storage read prior state Borsh encoded value (before tx execution). It
    /// will try to read from the storage and decode it if found.
    fn read_pre<T: BorshDeserialize>(
        &'view self,
        key: &Key,
    ) -> Result<Option<T>, storage_api::Error> {
        self.pre().read(key)
    }

    /// Storage read prior state raw bytes (before tx execution). It
    /// will try to read from the storage.
    fn read_bytes_pre(
        &'view self,
        key: &Key,
    ) -> Result<Option<Vec<u8>>, storage_api::Error> {
        self.pre().read_bytes(key)
    }

    /// Storage read posterior state Borsh encoded value (after tx execution).
    /// It will try to read from the write log first and if no entry found
    /// then from the storage and then decode it if found.
    fn read_post<T: BorshDeserialize>(
        &'view self,
        key: &Key,
    ) -> Result<Option<T>, storage_api::Error> {
        self.post().read(key)
    }

    /// Storage read posterior state raw bytes (after tx execution). It will try
    /// to read from the write log first and if no entry found then from the
    /// storage.
    fn read_bytes_post(
        &'view self,
        key: &Key,
    ) -> Result<Option<Vec<u8>>, storage_api::Error> {
        self.post().read_bytes(key)
    }

    /// Storage `has_key` in prior state (before tx execution). It will try to
    /// read from the storage.
    fn has_key_pre(&'view self, key: &Key) -> Result<bool, storage_api::Error> {
        self.pre().has_key(key)
    }

    /// Storage `has_key` in posterior state (after tx execution). It will try
    /// to check the write log first and if no entry found then the storage.
    fn has_key_post(
        &'view self,
        key: &Key,
    ) -> Result<bool, storage_api::Error> {
        self.post().has_key(key)
    }
}<|MERGE_RESOLUTION|>--- conflicted
+++ resolved
@@ -82,22 +82,8 @@
     /// Otherwise returns the result of evaluation.
     fn eval(
         &self,
-<<<<<<< HEAD
-        vp_code: Vec<u8>,
+        vp_code: Hash,
         input_data: Tx,
-=======
-        vp_code: Hash,
-        input_data: Vec<u8>,
-    ) -> Result<bool, storage_api::Error>;
-
-    /// Verify a transaction signature. The signature is expected to have been
-    /// produced on the encoded transaction [`crate::proto::Tx`]
-    /// using [`crate::proto::Tx::sign`].
-    fn verify_tx_signature(
-        &self,
-        pk: &common::PublicKey,
-        sig: &common::Signature,
->>>>>>> 9236840f
     ) -> Result<bool, storage_api::Error>;
 
     /// Get a tx hash
