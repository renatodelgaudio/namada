--- conflicted
+++ resolved
@@ -562,20 +562,19 @@
     /// Check if the given key is present in storage. Returns the result and the
     /// gas cost.
     pub fn has_key(&self, key: &Key) -> Result<(bool, u64)> {
-<<<<<<< HEAD
-        Ok((
-            self.block.tree.has_key(key)?,
-            key.len() as u64 * STORAGE_ACCESS_GAS_PER_BYTE,
-        ))
-=======
         if is_replay_protection_key(key) {
             // Replay protection keys are not included in the merkle
             // tree
-            Ok((self.db.read_subspace_val(key)?.is_some(), key.len() as _))
+            Ok((
+                self.db.read_subspace_val(key)?.is_some(),
+                key.len() as u64 * STORAGE_ACCESS_GAS_PER_BYTE,
+            ))
         } else {
-            Ok((self.block.tree.has_key(key)?, key.len() as _))
-        }
->>>>>>> fdfcfd9b
+            Ok((
+                self.block.tree.has_key(key)?,
+                key.len() as u64 * STORAGE_ACCESS_GAS_PER_BYTE,
+            ))
+        }
     }
 
     /// Returns a value from the specified subspace and the gas cost
