//! VM host environment integration tests.
//!
//! You can enable logging with the `RUST_LOG` environment variable, e.g.:
//!
//! `RUST_LOG=debug cargo test`.
//!
//! Because the test runner captures the standard output from the test, this
//! will only print logging from failed tests. To avoid that, use the
//! `--nocapture` argument. Also, because by default the tests run in parallel,
//! it is better to select a single test, e.g.:
//!
//! `RUST_LOG=debug cargo test test_tx_read_write -- --nocapture`

pub mod ibc;
pub mod tx;
pub mod vp;

#[cfg(test)]
mod tests {

    use std::collections::BTreeSet;
    use std::panic;

    use borsh_ext::BorshSerializeExt;
    use itertools::Itertools;
    use namada::ibc::core::Msg;
    use namada::ledger::ibc::storage as ibc_storage;
    use namada::ledger::native_vp::ibc::{
        get_dummy_header as tm_dummy_header, Error as IbcError,
    };
    use namada::ledger::tx_env::TxEnv;
    use namada::proto::Tx;
    use namada::types::hash::Hash;
    use namada::types::key::*;
    use namada::types::storage::{self, BlockHash, BlockHeight, Key, KeySeg};
    use namada::types::time::DateTimeUtc;
    use namada::types::token::{self, Amount};
    use namada::types::{address, key};
    use namada_core::ledger::gas::{TxGasMeter, VpGasMeter};
    use namada_core::ledger::ibc::context::transfer_mod::testing::DummyTransferModule;
    use namada_core::ledger::ibc::Error as IbcActionError;
    use namada_test_utils::TestWasms;
    use namada_tx_prelude::address::InternalAddress;
    use namada_tx_prelude::chain::ChainId;
    use namada_tx_prelude::{Address, StorageRead, StorageWrite};
    use namada_vp_prelude::account::AccountPublicKeysMap;
    use namada_vp_prelude::VpEnv;
    use prost::Message;
    use test_log::test;

    use super::{ibc, tx, vp};
    use crate::tx::{tx_host_env, TestTxEnv};
    use crate::vp::{vp_host_env, TestVpEnv};

    #[test]
    fn test_tx_read_write() {
        // The environment must be initialized first
        tx_host_env::init();

        let key = storage::Key::parse("key").unwrap();
        let read_value: Option<String> = tx::ctx().read(&key).unwrap();
        assert_eq!(
            None, read_value,
            "Trying to read a key that doesn't exists shouldn't find any value"
        );

        // Write some value
        let value = "test".repeat(4);
        tx::ctx().write(&key, value.clone()).unwrap();

        let read_value: Option<String> = tx::ctx().read(&key).unwrap();
        assert_eq!(
            Some(value),
            read_value,
            "After a value has been written, we should get back the same \
             value when we read it"
        );

        let value = vec![1_u8; 1000];
        tx::ctx().write(&key, value.clone()).unwrap();
        let read_value: Option<Vec<u8>> = tx::ctx().read(&key).unwrap();
        assert_eq!(
            Some(value),
            read_value,
            "Writing to an existing key should override the previous value"
        );
    }

    #[test]
    fn test_tx_has_key() {
        // The environment must be initialized first
        tx_host_env::init();

        let key = storage::Key::parse("key").unwrap();
        assert!(
            !tx::ctx().has_key(&key).unwrap(),
            "Before a key-value is written, its key shouldn't be found"
        );

        // Write some value
        let value = "test".to_string();
        tx::ctx().write(&key, value).unwrap();

        assert!(
            tx::ctx().has_key(&key).unwrap(),
            "After a key-value has been written, its key should be found"
        );
    }

    #[test]
    fn test_tx_delete() {
        // The environment must be initialized first
        let mut env = TestTxEnv::default();
        let test_account = address::testing::established_address_1();
        env.spawn_accounts([&test_account]);
        tx_host_env::set(env);

        // Trying to delete a key that doesn't exists should be a no-op
        let key = storage::Key::parse("key").unwrap();
        tx::ctx().delete(&key).unwrap();

        let value = "test".to_string();
        tx::ctx().write(&key, value).unwrap();
        assert!(
            tx::ctx().has_key(&key).unwrap(),
            "After a key-value has been written, its key should be found"
        );

        // Then delete it
        tx::ctx().delete(&key).unwrap();

        assert!(
            !tx::ctx().has_key(&key).unwrap(),
            "After a key has been deleted, its key shouldn't be found"
        );

        // Trying to delete a validity predicate should fail
        let key = storage::Key::validity_predicate(&test_account);
        assert!(
            panic::catch_unwind(|| { tx::ctx().delete(&key).unwrap() })
                .err()
                .map(|a| a.downcast_ref::<String>().cloned().unwrap())
                .unwrap()
                .contains("CannotDeleteVp")
        );
    }

    #[test]
    fn test_tx_iter_prefix() {
        // The environment must be initialized first
        tx_host_env::init();

        let empty_key = storage::Key::parse("empty").unwrap();
        let mut iter =
            namada_tx_prelude::iter_prefix_bytes(tx::ctx(), &empty_key)
                .unwrap();
        assert!(
            iter.next().is_none(),
            "Trying to iter a prefix that doesn't have any matching keys \
             should yield an empty iterator."
        );

        let prefix = storage::Key::parse("prefix").unwrap();
        // We'll write sub-key in some random order to check prefix iter's order
        let sub_keys = [2_i32, 1, i32::MAX, -1, 260, -2, i32::MIN, 5, 0];

        // Write the values directly into the storage first
        tx_host_env::with(|env| {
            for i in sub_keys.iter() {
                let key = prefix.push(i).unwrap();
                env.wl_storage.write(&key, i).unwrap();
            }
        });

        // Then try to iterate over their prefix
        let iter = namada_tx_prelude::iter_prefix(tx::ctx(), &prefix)
            .unwrap()
            .map(Result::unwrap);

        // The order has to be sorted by sub-key value
        let expected = sub_keys
            .iter()
            .sorted()
            .map(|i| (prefix.push(i).unwrap(), *i));
        itertools::assert_equal(iter, expected);
    }

    #[test]
    fn test_tx_insert_verifier() {
        // The environment must be initialized first
        tx_host_env::init();

        assert!(
            tx_host_env::with(|env| env.verifiers.is_empty()),
            "pre-condition"
        );
        let verifier = address::testing::established_address_1();
        tx::ctx().insert_verifier(&verifier).unwrap();
        assert!(
            tx_host_env::with(|env| env.verifiers.contains(&verifier)),
            "The verifier should have been inserted"
        );
        assert_eq!(
            tx_host_env::with(|env| env.verifiers.len()),
            1,
            "There should be only one verifier inserted"
        );
    }

    #[test]
    #[should_panic]
    fn test_tx_init_account_with_invalid_vp() {
        // The environment must be initialized first
        tx_host_env::init();

        let code = vec![];
        tx::ctx().init_account(code).unwrap();
    }

    #[test]
    fn test_tx_init_account_with_valid_vp() {
        // The environment must be initialized first
        tx_host_env::init();

        let code = TestWasms::VpAlwaysTrue.read_bytes();
        let code_hash = Hash::sha256(&code);
        tx_host_env::with(|env| {
            // store wasm code
            let key = Key::wasm_code(&code_hash);
            env.wl_storage.storage.write(&key, code.clone()).unwrap();
        });
        tx::ctx().init_account(code_hash).unwrap();
    }

    #[test]
    fn test_tx_get_metadata() {
        // The environment must be initialized first
        tx_host_env::init();

        assert_eq!(
            tx::ctx().get_chain_id().unwrap(),
            tx_host_env::with(|env| env.wl_storage.storage.get_chain_id().0)
        );
        assert_eq!(
            tx::ctx().get_block_height().unwrap(),
            tx_host_env::with(|env| env
                .wl_storage
                .storage
                .get_block_height()
                .0)
        );
        assert_eq!(
            tx::ctx().get_block_hash().unwrap(),
            tx_host_env::with(|env| env.wl_storage.storage.get_block_hash().0)
        );
        assert_eq!(
            tx::ctx().get_block_epoch().unwrap(),
            tx_host_env::with(|env| env
                .wl_storage
                .storage
                .get_current_epoch()
                .0)
        );
        assert_eq!(
            tx::ctx().get_native_token().unwrap(),
            tx_host_env::with(|env| env
                .wl_storage
                .storage
                .native_token
                .clone())
        );
    }

    /// An example how to write a VP host environment integration test
    #[test]
    fn test_vp_host_env() {
        let value = "test".to_string();
        let addr = address::testing::established_address_1();
        let key = storage::Key::from(addr.to_db_key());
        // We can write some data from a transaction
        vp_host_env::init_from_tx(addr, TestTxEnv::default(), |_addr| {
            tx::ctx().write(&key, &value).unwrap();
        });

        let read_pre_value: Option<String> = vp::CTX.read_pre(&key).unwrap();
        assert_eq!(None, read_pre_value);
        let read_post_value: Option<String> = vp::CTX.read_post(&key).unwrap();
        assert_eq!(Some(value), read_post_value);
    }

    #[test]
    fn test_vp_read_and_has_key() {
        let mut tx_env = TestTxEnv::default();

        let addr = address::testing::established_address_1();
        let addr_key = storage::Key::from(addr.to_db_key());

        // Write some value to storage ...
        let existing_key =
            addr_key.join(&Key::parse("existing_key_raw").unwrap());
        let existing_value = vec![2_u8; 1000];
        tx_env
            .wl_storage
            .write(&existing_key, &existing_value)
            .unwrap();
        // ... and commit it
        tx_env.wl_storage.commit_tx();

        // In a transaction, write override the existing key's value and add
        // another key-value
        let override_value = "override".to_string();
        let new_key = addr_key.join(&Key::parse("new_key").unwrap());
        let new_value = "vp".repeat(4);

        // Initialize the VP environment via a transaction
        vp_host_env::init_from_tx(addr, tx_env, |_addr| {
            // Override the existing key
            tx::ctx().write(&existing_key, &override_value).unwrap();

            // Write the new key-value
            tx::ctx().write(&new_key, new_value.clone()).unwrap();
        });

        assert!(
            vp::CTX.has_key_pre(&existing_key).unwrap(),
            "The existing key before transaction should be found"
        );
        let pre_existing_value: Option<Vec<u8>> =
            vp::CTX.read_pre(&existing_key).unwrap();
        assert_eq!(
            Some(existing_value),
            pre_existing_value,
            "The existing value read from state before transaction should be \
             unchanged"
        );

        assert!(
            !vp::CTX.has_key_pre(&new_key).unwrap(),
            "The new key before transaction shouldn't be found"
        );
        let pre_new_value: Option<Vec<u8>> =
            vp::CTX.read_pre(&new_key).unwrap();
        assert_eq!(
            None, pre_new_value,
            "The new value read from state before transaction shouldn't yet \
             exist"
        );

        assert!(
            vp::CTX.has_key_post(&existing_key).unwrap(),
            "The existing key after transaction should still be found"
        );
        let post_existing_value: Option<String> =
            vp::CTX.read_post(&existing_key).unwrap();
        assert_eq!(
            Some(override_value),
            post_existing_value,
            "The existing value read from state after transaction should be \
             overridden"
        );

        assert!(
            vp::CTX.has_key_post(&new_key).unwrap(),
            "The new key after transaction should be found"
        );
        let post_new_value: Option<String> =
            vp::CTX.read_post(&new_key).unwrap();
        assert_eq!(
            Some(new_value),
            post_new_value,
            "The new value read from state after transaction should have a \
             value equal to the one written in the transaction"
        );
    }

    #[test]
    fn test_vp_iter_prefix() {
        let mut tx_env = TestTxEnv::default();

        let addr = address::testing::established_address_1();
        let addr_key = storage::Key::from(addr.to_db_key());

        let prefix = addr_key.join(&Key::parse("prefix").unwrap());
        // We'll write sub-key in some random order to check prefix iter's order
        let sub_keys = [2_i32, 1, i32::MAX, -1, 260, -2, i32::MIN, 5, 0];

        // Write some values to storage ...
        for i in sub_keys.iter() {
            let key = prefix.push(i).unwrap();
            tx_env.wl_storage.write(&key, i).unwrap();
        }
        // ... and commit them
        tx_env.wl_storage.commit_tx();

        // In a transaction, write override the existing key's value and add
        // another key-value
        let existing_key = prefix.push(&5).unwrap();
        let new_key = prefix.push(&11).unwrap();

        // Initialize the VP environment via a transaction
        vp_host_env::init_from_tx(addr, tx_env, |_addr| {
            // Override one of the existing keys
            tx::ctx().write(&existing_key, 100_i32).unwrap();

            // Write the new key-value under the same prefix
            tx::ctx().write(&new_key, 11_i32).unwrap();
        });

        let ctx_pre = vp::CTX.pre();
        let iter_pre = namada_vp_prelude::iter_prefix(&ctx_pre, &prefix)
            .unwrap()
            .map(|item| item.unwrap());

        // The order in pre has to be sorted by sub-key value
        let expected_pre = sub_keys
            .iter()
            .sorted()
            .map(|i| (prefix.push(i).unwrap(), *i));
        itertools::assert_equal(iter_pre, expected_pre);

        let ctx_post = vp::CTX.post();
        let iter_post = namada_vp_prelude::iter_prefix(&ctx_post, &prefix)
            .unwrap()
            .map(|item| item.unwrap());

        // The order in post also has to be sorted
        let mut expected_keys = sub_keys.to_vec();
        // Add value from `new_key`
        expected_keys.push(11);
        let expected_post = expected_keys.iter().sorted().map(|i| {
            let val = if *i == 5 { 100 } else { *i };
            (prefix.push(i).unwrap(), val)
        });
        itertools::assert_equal(iter_post, expected_post);
    }

    #[test]
    fn test_vp_verify_tx_signature() {
        let mut env = TestVpEnv::default();

        let addr = address::testing::established_address_1();

        // Write the public key to storage
        let keypair = key::testing::keypair_1();
        let pk = keypair.ref_to();

        let _ = pks_handle(&addr).insert(&mut env.wl_storage, 0_u8, pk.clone());

        // Initialize the environment
        vp_host_env::set(env);

        // Use some arbitrary bytes for tx code
        let code = vec![4, 3, 2, 1, 0];
        let expiration = Some(DateTimeUtc::now());
        for data in &[
            // Tx with some arbitrary data
            vec![1, 2, 3, 4].repeat(10),
            // Tx without any data
            vec![],
        ] {
            let keypairs = vec![keypair.clone()];
            let pks_map = AccountPublicKeysMap::from_iter(vec![pk.clone()]);
            let signed_tx_data = vp_host_env::with(|env| {
                let chain_id = env.wl_storage.storage.chain_id.clone();
                let mut tx = Tx::new(chain_id, expiration);
                tx.add_code(code.clone())
                    .add_serialized_data(data.to_vec())
                    .sign_raw(keypairs.clone(), pks_map.clone(), None)
                    .sign_wrapper(keypair.clone());
                env.tx = tx;
                env.tx.clone()
            });
            assert_eq!(signed_tx_data.data().as_ref(), Some(data));
            assert!(
                signed_tx_data
                    .verify_signatures(
                        &[
                            *signed_tx_data.data_sechash(),
                            *signed_tx_data.code_sechash(),
                        ],
                        pks_map,
                        &None,
                        1,
                        None,
                        Some(&mut VpGasMeter::new_from_tx_meter(
                            &TxGasMeter::new_from_sub_limit(u64::MAX.into())
                        ))
                    )
                    .is_ok()
            );

            let other_keypair = key::testing::keypair_2();
            assert!(
                signed_tx_data
                    .verify_signatures(
                        &[
                            *signed_tx_data.data_sechash(),
                            *signed_tx_data.code_sechash(),
                        ],
                        AccountPublicKeysMap::from_iter([
                            other_keypair.ref_to()
                        ]),
                        &None,
                        1,
                        None,
                        Some(&mut VpGasMeter::new_from_tx_meter(
                            &TxGasMeter::new_from_sub_limit(u64::MAX.into())
                        ))
                    )
                    .is_err()
            );
        }
    }

    #[test]
    fn test_vp_get_metadata() {
        // The environment must be initialized first
        vp_host_env::init();

        assert_eq!(
            vp::CTX.get_chain_id().unwrap(),
            vp_host_env::with(|env| env.wl_storage.storage.get_chain_id().0)
        );
        assert_eq!(
            vp::CTX.get_block_height().unwrap(),
            vp_host_env::with(|env| env
                .wl_storage
                .storage
                .get_block_height()
                .0)
        );
        assert_eq!(
            vp::CTX.get_block_hash().unwrap(),
            vp_host_env::with(|env| env.wl_storage.storage.get_block_hash().0)
        );
        assert_eq!(
            vp::CTX.get_block_epoch().unwrap(),
            vp_host_env::with(|env| env
                .wl_storage
                .storage
                .get_current_epoch()
                .0)
        );
        assert_eq!(
            vp::CTX.get_native_token().unwrap(),
            vp_host_env::with(|env| env
                .wl_storage
                .storage
                .native_token
                .clone())
        );
    }

    #[test]
    fn test_vp_eval() {
        // The environment must be initialized first
        vp_host_env::init();

        // evaluating without any code should fail
        let empty_code = Hash::zero();
        let input_data = vec![];
        let keypair = key::testing::keypair_1();
        let keypairs = vec![keypair.clone()];
        let pks_map = AccountPublicKeysMap::from_iter([
            key::testing::keypair_1().ref_to(),
        ]);

        let mut tx = Tx::new(ChainId::default(), None);
        tx.add_code(vec![])
            .add_serialized_data(input_data.clone())
            .sign_raw(keypairs.clone(), pks_map.clone(), None)
            .sign_wrapper(keypair.clone());
        let result = vp::CTX.eval(empty_code, tx).unwrap();
        assert!(!result);

        // evaluating the VP template which always returns `true` should pass
        let code = TestWasms::VpAlwaysTrue.read_bytes();
        let code_hash = Hash::sha256(&code);
        let code_len = (code.len() as u64).serialize_to_vec();
        vp_host_env::with(|env| {
            // store wasm codes
            let key = Key::wasm_code(&code_hash);
            let len_key = Key::wasm_code_len(&code_hash);
            env.wl_storage.storage.write(&key, code.clone()).unwrap();
            env.wl_storage
                .storage
                .write(&len_key, code_len.clone())
                .unwrap();
        });
        let mut tx = Tx::new(ChainId::default(), None);
        tx.add_code_from_hash(code_hash)
            .add_serialized_data(input_data.clone())
            .sign_raw(keypairs.clone(), pks_map.clone(), None)
            .sign_wrapper(keypair.clone());
        let result = vp::CTX.eval(code_hash, tx).unwrap();
        assert!(result);

        // evaluating the VP template which always returns `false` shouldn't
        // pass
        let code = TestWasms::VpAlwaysFalse.read_bytes();
        let code_hash = Hash::sha256(&code);
        let code_len = (code.len() as u64).serialize_to_vec();
        vp_host_env::with(|env| {
            // store wasm codes
            let key = Key::wasm_code(&code_hash);
            let len_key = Key::wasm_code_len(&code_hash);
            env.wl_storage.storage.write(&key, code.clone()).unwrap();
            env.wl_storage
                .storage
                .write(&len_key, code_len.clone())
                .unwrap();
        });
        let mut tx = Tx::new(ChainId::default(), None);
        tx.add_code_from_hash(code_hash)
            .add_serialized_data(input_data)
            .sign_raw(keypairs, pks_map, None)
            .sign_wrapper(keypair);
        let result = vp::CTX.eval(code_hash, tx).unwrap();
        assert!(!result);
    }

    #[test]
    fn test_ibc_client() {
        // The environment must be initialized first
        tx_host_env::init();

        ibc::init_storage();
        let keypair = key::testing::keypair_1();
        let keypairs = vec![keypair.clone()];
        let pks_map = AccountPublicKeysMap::from_iter([
            key::testing::keypair_1().ref_to(),
        ]);

        // Start a transaction to create a new client
        let msg = ibc::msg_create_client();
        let mut tx_data = vec![];
        msg.to_any().encode(&mut tx_data).expect("encoding failed");
        let mut tx = Tx::new(ChainId::default(), None);
        tx.add_code(vec![])
            .add_serialized_data(tx_data.clone())
            .sign_raw(keypairs.clone(), pks_map.clone(), None)
            .sign_wrapper(keypair.clone());

        // create a client with the message
        tx_host_env::ibc::ibc_actions(tx::ctx())
            .execute(&tx_data)
            .expect("creating a client failed");

        // Check
        let mut env = tx_host_env::take();
        let result = ibc::validate_ibc_vp_from_tx(&env, &tx);
        assert!(result.expect("validation failed unexpectedly"));

        // Commit
        env.commit_tx_and_block();
        // update the block height for the following client update
        env.wl_storage
            .storage
            .begin_block(BlockHash::default(), BlockHeight(2))
            .unwrap();
        env.wl_storage
            .storage
            .set_header(tm_dummy_header())
            .unwrap();

        // Start a transaction to update the client
        tx_host_env::set(env);
        let client_id = ibc::client_id();
        let msg = ibc::msg_update_client(client_id);
        let mut tx_data = vec![];
        msg.to_any().encode(&mut tx_data).expect("encoding failed");
        let mut tx = Tx::new(ChainId::default(), None);
        tx.add_code(vec![])
            .add_serialized_data(tx_data.clone())
            .sign_raw(keypairs, pks_map, None)
            .sign_wrapper(keypair);
        // update the client with the message
        tx_host_env::ibc::ibc_actions(tx::ctx())
            .execute(&tx_data)
            .expect("updating a client failed");

        // Check
        let env = tx_host_env::take();
        let result = ibc::validate_ibc_vp_from_tx(&env, &tx);
        assert!(result.expect("validation failed unexpectedly"));
    }

    #[test]
    fn test_ibc_connection_init_and_open() {
        // The environment must be initialized first
        tx_host_env::init();

        let keypair = key::testing::keypair_1();
        let keypairs = vec![keypair.clone()];
        let pks_map = AccountPublicKeysMap::from_iter([
            key::testing::keypair_1().ref_to(),
        ]);

        // Set the initial state before starting transactions
        ibc::init_storage();
        let (client_id, client_state, writes) = ibc::prepare_client();
        writes.into_iter().for_each(|(key, val)| {
            tx_host_env::with(|env| {
                env.wl_storage
                    .storage
                    .write(&key, &val)
                    .expect("write error");
            });
        });

        // Start a transaction for ConnectionOpenInit
        let msg = ibc::msg_connection_open_init(client_id);
        let mut tx_data = vec![];
        msg.to_any().encode(&mut tx_data).expect("encoding failed");
        let mut tx = Tx::new(ChainId::default(), None);
        tx.add_code(vec![])
            .add_serialized_data(tx_data.clone())
            .sign_raw(keypairs.clone(), pks_map.clone(), None)
            .sign_wrapper(keypair.clone());
        // init a connection with the message
        tx_host_env::ibc::ibc_actions(tx::ctx())
            .execute(&tx_data)
            .expect("creating a connection failed");

        // Check
        let mut env = tx_host_env::take();
        let result = ibc::validate_ibc_vp_from_tx(&env, &tx);
        assert!(result.expect("validation failed unexpectedly"));

        // Commit
        env.commit_tx_and_block();
        // for the next block
        env.wl_storage
            .storage
            .begin_block(BlockHash::default(), BlockHeight(2))
            .unwrap();
        env.wl_storage
            .storage
            .set_header(tm_dummy_header())
            .unwrap();
        tx_host_env::set(env);

        // Start the next transaction for ConnectionOpenAck
        let conn_id = ibc::ConnectionId::new(0);
        let msg = ibc::msg_connection_open_ack(conn_id, client_state);
        let mut tx_data = vec![];
        msg.to_any().encode(&mut tx_data).expect("encoding failed");
        let mut tx = Tx::new(ChainId::default(), None);
        tx.add_code(vec![])
            .add_serialized_data(tx_data.clone())
            .sign_raw(keypairs, pks_map, None)
            .sign_wrapper(keypair);
        // open the connection with the message
        tx_host_env::ibc::ibc_actions(tx::ctx())
            .execute(&tx_data)
            .expect("opening the connection failed");

        // Check
        let env = tx_host_env::take();
        let result = ibc::validate_ibc_vp_from_tx(&env, &tx);
        assert!(result.expect("validation failed unexpectedly"));
    }

    #[test]
    fn test_ibc_connection_try_and_open() {
        // The environment must be initialized first
        tx_host_env::init();

        // Set the initial state before starting transactions
        ibc::init_storage();

        let keypair = key::testing::keypair_1();
        let keypairs = vec![keypair.clone()];
        let pks_map = AccountPublicKeysMap::from_iter([
            key::testing::keypair_1().ref_to(),
        ]);

        let (client_id, client_state, writes) = ibc::prepare_client();
        writes.into_iter().for_each(|(key, val)| {
            tx_host_env::with(|env| {
                env.wl_storage
                    .storage
                    .write(&key, &val)
                    .expect("write error");
            })
        });

        // Start a transaction for ConnectionOpenTry
        let msg = ibc::msg_connection_open_try(client_id, client_state);
        let mut tx_data = vec![];
        msg.to_any().encode(&mut tx_data).expect("encoding failed");
        let mut tx = Tx::new(ChainId::default(), None);
        tx.add_code(vec![])
            .add_serialized_data(tx_data.clone())
            .sign_raw(keypairs.clone(), pks_map.clone(), None)
            .sign_wrapper(keypair.clone());
        // open try a connection with the message
        tx_host_env::ibc::ibc_actions(tx::ctx())
            .execute(&tx_data)
            .expect("creating a connection failed");

        // Check
        let mut env = tx_host_env::take();
        let result = ibc::validate_ibc_vp_from_tx(&env, &tx);
        assert!(result.expect("validation failed unexpectedly"));

        // Commit
        env.commit_tx_and_block();
        // for the next block
        env.wl_storage
            .storage
            .begin_block(BlockHash::default(), BlockHeight(2))
            .unwrap();
        env.wl_storage
            .storage
            .set_header(tm_dummy_header())
            .unwrap();
        tx_host_env::set(env);

        // Start the next transaction for ConnectionOpenConfirm
        let conn_id = ibc::ConnectionId::new(0);
        let msg = ibc::msg_connection_open_confirm(conn_id);
        let mut tx_data = vec![];
        msg.to_any().encode(&mut tx_data).expect("encoding failed");
        let mut tx = Tx::new(ChainId::default(), None);
        tx.add_code(vec![])
            .add_serialized_data(tx_data.clone())
            .sign_raw(keypairs, pks_map, None)
            .sign_wrapper(keypair);
        // open the connection with the mssage
        tx_host_env::ibc::ibc_actions(tx::ctx())
            .execute(&tx_data)
            .expect("opening the connection failed");

        // Check
        let env = tx_host_env::take();
        let result = ibc::validate_ibc_vp_from_tx(&env, &tx);
        assert!(result.expect("validation failed unexpectedly"));
    }

    #[test]
    fn test_ibc_channel_init_and_open() {
        // The environment must be initialized first
        tx_host_env::init();

        let keypair = key::testing::keypair_1();
        let keypairs = vec![keypair.clone()];
        let pks_map = AccountPublicKeysMap::from_iter([
            key::testing::keypair_1().ref_to(),
        ]);

        // Set the initial state before starting transactions
        ibc::init_storage();
        let (client_id, _client_state, mut writes) = ibc::prepare_client();
        let (conn_id, conn_writes) = ibc::prepare_opened_connection(&client_id);
        writes.extend(conn_writes);
        writes.into_iter().for_each(|(key, val)| {
            tx_host_env::with(|env| {
                env.wl_storage
                    .storage
                    .write(&key, &val)
                    .expect("write error");
            });
        });

        // Start a transaction for ChannelOpenInit
        let port_id = ibc::PortId::transfer();
        let msg = ibc::msg_channel_open_init(port_id.clone(), conn_id);
        let mut tx_data = vec![];
        msg.to_any().encode(&mut tx_data).expect("encoding failed");
        let mut tx = Tx::new(ChainId::default(), None);
        tx.add_code(vec![])
            .add_serialized_data(tx_data.clone())
            .sign_raw(keypairs.clone(), pks_map.clone(), None)
            .sign_wrapper(keypair.clone());
        // init a channel with the message
        tx_host_env::ibc::ibc_actions(tx::ctx())
            .execute(&tx_data)
            .expect("creating a channel failed");

        // Check
        let mut env = tx_host_env::take();
        let result = ibc::validate_ibc_vp_from_tx(&env, &tx);
        assert!(result.expect("validation failed unexpectedly"));

        // Commit
        env.commit_tx_and_block();
        // for the next block
        env.wl_storage
            .storage
            .begin_block(BlockHash::default(), BlockHeight(2))
            .unwrap();
        env.wl_storage
            .storage
            .set_header(tm_dummy_header())
            .unwrap();
        tx_host_env::set(env);

        // Start the next transaction for ChannelOpenAck
        let channel_id = ibc::ChannelId::new(0);
        let msg = ibc::msg_channel_open_ack(port_id, channel_id);
        let mut tx_data = vec![];
        msg.to_any().encode(&mut tx_data).expect("encoding failed");
        let mut tx = Tx::new(ChainId::default(), None);
        tx.add_code(vec![])
            .add_serialized_data(tx_data.clone())
            .sign_raw(keypairs, pks_map, None)
            .sign_wrapper(keypair);
        // open the channle with the message
        tx_host_env::ibc::ibc_actions(tx::ctx())
            .execute(&tx_data)
            .expect("opening the channel failed");

        // Check
        let env = tx_host_env::take();
        let result = ibc::validate_ibc_vp_from_tx(&env, &tx);
        assert!(result.expect("validation failed unexpectedly"));
    }

    #[test]
    fn test_ibc_channel_try_and_open() {
        // The environment must be initialized first
        tx_host_env::init();

        // Set the initial state before starting transactions
        ibc::init_storage();
        let (client_id, _client_state, mut writes) = ibc::prepare_client();
        let (conn_id, conn_writes) = ibc::prepare_opened_connection(&client_id);
        writes.extend(conn_writes);
        writes.into_iter().for_each(|(key, val)| {
            tx_host_env::with(|env| {
                env.wl_storage
                    .storage
                    .write(&key, &val)
                    .expect("write error");
            });
        });

        let keypair = key::testing::keypair_1();
        let keypairs = vec![keypair.clone()];
        let pks_map = AccountPublicKeysMap::from_iter([
            key::testing::keypair_1().ref_to(),
        ]);

        // Start a transaction for ChannelOpenTry
        let port_id = ibc::PortId::transfer();
        let msg = ibc::msg_channel_open_try(port_id.clone(), conn_id);
        let mut tx_data = vec![];
        msg.to_any().encode(&mut tx_data).expect("encoding failed");
        let mut tx = Tx::new(ChainId::default(), None);
        tx.add_code(vec![])
            .add_serialized_data(tx_data.clone())
            .sign_raw(keypairs.clone(), pks_map.clone(), None)
            .sign_wrapper(keypair.clone());
        // try open a channel with the message
        tx_host_env::ibc::ibc_actions(tx::ctx())
            .execute(&tx_data)
            .expect("creating a channel failed");

        // Check
        let mut env = tx_host_env::take();
        let result = ibc::validate_ibc_vp_from_tx(&env, &tx);
        assert!(result.expect("validation failed unexpectedly"));

        // Commit
        env.commit_tx_and_block();
        // for the next block
        env.wl_storage
            .storage
            .begin_block(BlockHash::default(), BlockHeight(2))
            .unwrap();
        env.wl_storage
            .storage
            .set_header(tm_dummy_header())
            .unwrap();
        tx_host_env::set(env);

        // Start the next transaction for ChannelOpenConfirm
        let channel_id = ibc::ChannelId::new(0);
        let msg = ibc::msg_channel_open_confirm(port_id, channel_id);
        let mut tx_data = vec![];
        msg.to_any().encode(&mut tx_data).expect("encoding failed");

        let mut tx = Tx::new(ChainId::default(), None);
        tx.add_code(vec![])
            .add_serialized_data(tx_data.clone())
            .sign_raw(keypairs, pks_map, None)
            .sign_wrapper(keypair);
        // open a channel with the message
        tx_host_env::ibc::ibc_actions(tx::ctx())
            .execute(&tx_data)
            .expect("opening the channel failed");

        // Check
        let env = tx_host_env::take();
        let result = ibc::validate_ibc_vp_from_tx(&env, &tx);
        assert!(result.expect("validation failed unexpectedly"));
    }

    #[test]
    fn test_ibc_channel_close_init_fail() {
        // The environment must be initialized first
        tx_host_env::init();

        // Set the initial state before starting transactions
        ibc::init_storage();
        let (client_id, _client_state, mut writes) = ibc::prepare_client();
        let (conn_id, conn_writes) = ibc::prepare_opened_connection(&client_id);
        writes.extend(conn_writes);
        let (port_id, channel_id, channel_writes) =
            ibc::prepare_opened_channel(&conn_id, true);
        writes.extend(channel_writes);
        writes.into_iter().for_each(|(key, val)| {
            tx_host_env::with(|env| {
                env.wl_storage
                    .storage
                    .write(&key, &val)
                    .expect("write error");
            });
        });

        let keypair = key::testing::keypair_1();
        let keypairs = vec![keypair.clone()];
        let pks_map = AccountPublicKeysMap::from_iter([
            key::testing::keypair_1().ref_to(),
        ]);

        // Start a transaction to close the channel
        let msg = ibc::msg_channel_close_init(port_id, channel_id);
        let mut tx_data = vec![];
        msg.to_any().encode(&mut tx_data).expect("encoding failed");

        let mut tx = Tx::new(ChainId::default(), None);
        tx.add_code(vec![])
            .add_serialized_data(tx_data.clone())
            .sign_raw(keypairs, pks_map, None)
            .sign_wrapper(keypair);
        // close the channel with the message
        let mut actions = tx_host_env::ibc::ibc_actions(tx::ctx());
        // the dummy module closes the channel
        let dummy_module = DummyTransferModule {};
        actions.add_transfer_route(dummy_module.module_id(), dummy_module);
        actions
            .execute(&tx_data)
            .expect("closing the channel failed");

        // Check
        let env = tx_host_env::take();
        let result = ibc::validate_ibc_vp_from_tx(&env, &tx);
        // VP should fail because the transfer channel cannot be closed
        assert!(matches!(
            result.expect_err("validation succeeded unexpectedly"),
            IbcError::IbcAction(IbcActionError::Execution(_)),
        ));
    }

    #[test]
    fn test_ibc_channel_close_confirm() {
        // The environment must be initialized first
        tx_host_env::init();

        // Set the initial state before starting transactions
        ibc::init_storage();
        let (client_id, _client_state, mut writes) = ibc::prepare_client();
        let (conn_id, conn_writes) = ibc::prepare_opened_connection(&client_id);
        writes.extend(conn_writes);
        let (port_id, channel_id, channel_writes) =
            ibc::prepare_opened_channel(&conn_id, true);
        writes.extend(channel_writes);
        writes.into_iter().for_each(|(key, val)| {
            tx_host_env::with(|env| {
                env.wl_storage
                    .storage
                    .write(&key, &val)
                    .expect("write error");
            });
        });

        let keypair = key::testing::keypair_1();
        let keypairs = vec![keypair.clone()];
        let pks_map = AccountPublicKeysMap::from_iter([
            key::testing::keypair_1().ref_to(),
        ]);

        // Start a transaction to close the channel
        let msg = ibc::msg_channel_close_confirm(port_id, channel_id);
        let mut tx_data = vec![];
        msg.to_any().encode(&mut tx_data).expect("encoding failed");

        let mut tx = Tx::new(ChainId::default(), None);
        tx.add_code(vec![])
            .add_serialized_data(tx_data.clone())
            .sign_raw(keypairs, pks_map, None)
            .sign_wrapper(keypair);

        // close the channel with the message
        tx_host_env::ibc::ibc_actions(tx::ctx())
            .execute(&tx_data)
            .expect("closing the channel failed");

        // Check
        let env = tx_host_env::take();
        let result = ibc::validate_ibc_vp_from_tx(&env, &tx);
        assert!(result.expect("validation failed unexpectedly"));
    }

    #[test]
    fn test_ibc_send_token() {
        // The environment must be initialized first
        tx_host_env::init();

        // Set the initial state before starting transactions
        let (token, sender) = ibc::init_storage();
        let (client_id, _client_state, mut writes) = ibc::prepare_client();
        let (conn_id, conn_writes) = ibc::prepare_opened_connection(&client_id);
        writes.extend(conn_writes);
        let (port_id, channel_id, channel_writes) =
            ibc::prepare_opened_channel(&conn_id, false);
        writes.extend(channel_writes);
        writes.into_iter().for_each(|(key, val)| {
            tx_host_env::with(|env| {
                env.wl_storage
                    .storage
                    .write(&key, &val)
                    .expect("write error");
            });
        });

        let keypair = key::testing::keypair_1();
        let keypairs = vec![keypair.clone()];
        let pks_map = AccountPublicKeysMap::from_iter([
            key::testing::keypair_1().ref_to(),
        ]);

        // Start a transaction to send a packet
        let msg =
            ibc::msg_transfer(port_id, channel_id, token.to_string(), &sender);
        let mut tx_data = vec![];
        msg.clone()
            .to_any()
            .encode(&mut tx_data)
            .expect("encoding failed");

        let mut tx = Tx::new(ChainId::default(), None);
        tx.add_code(vec![])
            .add_serialized_data(tx_data.clone())
            .sign_raw(keypairs.clone(), pks_map.clone(), None)
            .sign_wrapper(keypair.clone());
        // send the token and a packet with the data
        tx_host_env::ibc::ibc_actions(tx::ctx())
            .execute(&tx_data)
            .expect("sending a token failed");

        // Check
        let mut env = tx_host_env::take();
        let result = ibc::validate_ibc_vp_from_tx(&env, &tx);
        assert!(result.expect("validation failed unexpectedly"));
        // Check if the token was escrowed
        let escrow = token::balance_key(
            &token,
            &address::Address::Internal(address::InternalAddress::Ibc),
        );
        let token_vp_result =
            ibc::validate_multitoken_vp_from_tx(&env, &tx, &escrow);
        assert!(token_vp_result.expect("token validation failed unexpectedly"));

        // Commit
        env.commit_tx_and_block();
        // for the next block
        env.wl_storage
            .storage
            .begin_block(BlockHash::default(), BlockHeight(2))
            .unwrap();
        env.wl_storage
            .storage
            .set_header(tm_dummy_header())
            .unwrap();
        tx_host_env::set(env);

        // Start the next transaction for receiving an ack
        let counterparty = ibc::dummy_channel_counterparty();
        let packet = ibc::packet_from_message(
            &msg,
            ibc::Sequence::from(1),
            &counterparty,
        );
        let msg = ibc::msg_packet_ack(packet);
        let mut tx_data = vec![];
        msg.to_any().encode(&mut tx_data).expect("encoding failed");

        let mut tx = Tx::new(ChainId::default(), None);
        tx.add_code(vec![])
            .add_serialized_data(tx_data.clone())
            .sign_raw(keypairs, pks_map, None)
            .sign_wrapper(keypair);
        // ack the packet with the message
        tx_host_env::ibc::ibc_actions(tx::ctx())
            .execute(&tx_data)
            .expect("ack failed");

        // Check
        let env = tx_host_env::take();
        let result = ibc::validate_ibc_vp_from_tx(&env, &tx);
        assert!(result.expect("validation failed unexpectedly"));
        // Check the balance
        tx_host_env::set(env);
        let balance_key = token::balance_key(&token, &sender);
        let balance: Option<Amount> = tx_host_env::with(|env| {
            env.wl_storage.read(&balance_key).expect("read error")
        });
        assert_eq!(
            balance,
            Some(Amount::from_uint(0, ibc::ANY_DENOMINATION).unwrap())
        );
        let escrow_key = token::balance_key(
            &token,
            &address::Address::Internal(address::InternalAddress::Ibc),
        );
        let escrow: Option<Amount> = tx_host_env::with(|env| {
            env.wl_storage.read(&escrow_key).expect("read error")
        });
        assert_eq!(
            escrow,
            Some(Amount::from_uint(100, ibc::ANY_DENOMINATION).unwrap())
        );
    }

    #[test]
    fn test_ibc_burn_token() {
        // The environment must be initialized first
        tx_host_env::init();

        let keypair = key::testing::keypair_1();
        let keypairs = vec![keypair.clone()];
        let pks_map = AccountPublicKeysMap::from_iter([
            key::testing::keypair_1().ref_to(),
        ]);

        // Set the initial state before starting transactions
        let (token, sender) = ibc::init_storage();
        let (client_id, _client_state, mut writes) = ibc::prepare_client();
        let (conn_id, conn_writes) = ibc::prepare_opened_connection(&client_id);
        writes.extend(conn_writes);
        let (port_id, channel_id, channel_writes) =
            ibc::prepare_opened_channel(&conn_id, false);
        writes.extend(channel_writes);
        // the origin-specific token
        let denom = format!("{}/{}/{}", port_id, channel_id, token);
        let ibc_token = ibc_storage::ibc_token(&denom);
        let balance_key = token::balance_key(&ibc_token, &sender);
        let init_bal = Amount::from_u64(100);
        writes.insert(balance_key.clone(), init_bal.serialize_to_vec());
        let minted_key = token::minted_balance_key(&ibc_token);
        writes.insert(minted_key.clone(), init_bal.serialize_to_vec());
        let minter_key = token::minter_key(&ibc_token);
        writes.insert(
            minter_key,
            Address::Internal(InternalAddress::Ibc).serialize_to_vec(),
        );
<<<<<<< HEAD
        // original denom
        let hash = ibc_storage::calc_hash(&denom);
        let denom_key = ibc_storage::ibc_denom_key(hash);
        writes.insert(denom_key, denom.serialize_to_vec());
=======
>>>>>>> b874ffaf
        writes.into_iter().for_each(|(key, val)| {
            tx_host_env::with(|env| {
                env.wl_storage
                    .storage
                    .write(&key, &val)
                    .expect("write error");
            });
        });

        // Start a transaction to send a packet
        // Set this chain is the sink zone
        let msg = ibc::msg_transfer(port_id, channel_id, denom, &sender);
        let mut tx_data = vec![];
        msg.to_any().encode(&mut tx_data).expect("encoding failed");

        let mut tx = Tx::new(ChainId::default(), None);
        tx.add_code(vec![])
            .add_serialized_data(tx_data.clone())
            .sign_raw(keypairs, pks_map, None)
            .sign_wrapper(keypair);
        // send the token and a packet with the data
        tx_host_env::ibc::ibc_actions(tx::ctx())
            .execute(&tx_data)
            .expect("sending a token failed");

        // Check
        let env = tx_host_env::take();
        let result = ibc::validate_ibc_vp_from_tx(&env, &tx);
        assert!(result.expect("validation failed unexpectedly"));
        // Check if the token was burned
        let result =
            ibc::validate_multitoken_vp_from_tx(&env, &tx, &minted_key);
        assert!(result.expect("token validation failed unexpectedly"));
        // Check the balance
        tx_host_env::set(env);
        let balance: Option<Amount> = tx_host_env::with(|env| {
            env.wl_storage.read(&balance_key).expect("read error")
        });
        assert_eq!(balance, Some(Amount::from_u64(0)));
        let minted: Option<Amount> = tx_host_env::with(|env| {
            env.wl_storage.read(&minted_key).expect("read error")
        });
        assert_eq!(minted, Some(Amount::from_u64(0)));
    }

    #[test]
    fn test_ibc_receive_token() {
        // The environment must be initialized first
        tx_host_env::init();

        let keypair = key::testing::keypair_1();
        let keypairs = vec![keypair.clone()];
        let pks_map = AccountPublicKeysMap::from_iter([
            key::testing::keypair_1().ref_to(),
        ]);

        // Set the initial state before starting transactions
        let (token, receiver) = ibc::init_storage();
        let (client_id, _client_state, mut writes) = ibc::prepare_client();
        let (conn_id, conn_writes) = ibc::prepare_opened_connection(&client_id);
        writes.extend(conn_writes);
        let (port_id, channel_id, channel_writes) =
            ibc::prepare_opened_channel(&conn_id, false);
        writes.extend(channel_writes);

        writes.into_iter().for_each(|(key, val)| {
            tx_host_env::with(|env| {
                env.wl_storage
                    .storage
                    .write(&key, &val)
                    .expect("write error");
            });
        });

        // packet
        let packet = ibc::received_packet(
            port_id.clone(),
            channel_id.clone(),
            ibc::Sequence::from(1),
            token.to_string(),
            &receiver,
        );

        // Start a transaction to receive a packet
        let msg = ibc::msg_packet_recv(packet);
        let mut tx_data = vec![];
        msg.to_any().encode(&mut tx_data).expect("encoding failed");

        let mut tx = Tx::new(ChainId::default(), None);
        tx.add_code(vec![])
            .add_serialized_data(tx_data.clone())
            .sign_raw(keypairs, pks_map, None)
            .sign_wrapper(keypair);
        // receive a packet with the message
        tx_host_env::ibc::ibc_actions(tx::ctx())
            .execute(&tx_data)
            .expect("receiving the token failed");

        // Check
        let env = tx_host_env::take();
        let result = ibc::validate_ibc_vp_from_tx(&env, &tx);
        assert!(result.expect("validation failed unexpectedly"));
        // Check if the token was minted
        let denom = format!("{}/{}/{}", port_id, channel_id, token);
        let ibc_token = ibc::ibc_token(&denom);
        let minted_key = token::minted_balance_key(&ibc_token);
        let result =
            ibc::validate_multitoken_vp_from_tx(&env, &tx, &minted_key);
        assert!(result.expect("token validation failed unexpectedly"));
        // Check the balance
        tx_host_env::set(env);
        let key = ibc::balance_key_with_ibc_prefix(denom, &receiver);
        let balance: Option<Amount> = tx_host_env::with(|env| {
            env.wl_storage.read(&key).expect("read error")
        });
        assert_eq!(balance, Some(Amount::from_u64(100)));
        let minted: Option<Amount> = tx_host_env::with(|env| {
            env.wl_storage.read(&minted_key).expect("read error")
        });
        assert_eq!(minted, Some(Amount::from_u64(100)));
    }

    #[test]
    fn test_ibc_receive_no_token() {
        // The environment must be initialized first
        tx_host_env::init();

        let keypair = key::testing::keypair_1();
        let keypairs = vec![keypair.clone()];
        let pks_map = AccountPublicKeysMap::from_iter([
            key::testing::keypair_1().ref_to(),
        ]);

        // Set the initial state before starting transactions
        let (token, receiver) = ibc::init_storage();
        let (client_id, _client_state, mut writes) = ibc::prepare_client();
        let (conn_id, conn_writes) = ibc::prepare_opened_connection(&client_id);
        writes.extend(conn_writes);
        let (port_id, channel_id, channel_writes) =
            ibc::prepare_opened_channel(&conn_id, false);
        writes.extend(channel_writes);

        writes.into_iter().for_each(|(key, val)| {
            tx_host_env::with(|env| {
                env.wl_storage
                    .storage
                    .write(&key, &val)
                    .expect("write error");
            });
        });

        // packet with invalid data
        let sequence = ibc::Sequence::from(1);
        let mut packet = ibc::received_packet(
            port_id.clone(),
            channel_id.clone(),
            sequence,
            token.to_string(),
            &receiver,
        );
        packet.data = vec![0];

        // Start a transaction to receive a packet
        let msg = ibc::msg_packet_recv(packet);
        let mut tx_data = vec![];
        msg.to_any().encode(&mut tx_data).expect("encoding failed");

        let mut tx = Tx::new(ChainId::default(), None);
        tx.add_code(vec![])
            .add_serialized_data(tx_data.clone())
            .sign_raw(keypairs, pks_map, None)
            .sign_wrapper(keypair);
        // Receive the packet, but no token is received
        tx_host_env::ibc::ibc_actions(tx::ctx())
            .execute(&tx_data)
            .expect("receiving the token failed");

        // Check if the transaction is valid
        let env = tx_host_env::take();
        let result = ibc::validate_ibc_vp_from_tx(&env, &tx);
        assert!(result.expect("validation failed unexpectedly"));
        // Check if the ack has an error due to the invalid packet data
        tx_host_env::set(env);
        let ack_key = ibc_storage::ack_key(&port_id, &channel_id, sequence);
        let ack = tx_host_env::with(|env| {
            env.wl_storage
                .read_bytes(&ack_key)
                .expect("read error")
                .unwrap()
        });
        let expected_ack =
            Hash::sha256(Vec::<u8>::from(ibc::transfer_ack_with_error()))
                .to_vec();
        assert_eq!(ack, expected_ack);
        // Check if only the ack and the receipt are added
        let receipt_key =
            ibc_storage::receipt_key(&port_id, &channel_id, sequence);
        let changed_keys = tx_host_env::with(|env| {
            env.wl_storage
                .write_log
                .verifiers_and_changed_keys(&BTreeSet::new())
                .1
        });
        let expected_changed_keys = BTreeSet::from([ack_key, receipt_key]);
        assert_eq!(changed_keys, expected_changed_keys);
    }

    #[test]
    fn test_ibc_unescrow_token() {
        // The environment must be initialized first
        tx_host_env::init();

        let keypair = key::testing::keypair_1();
        let keypairs = vec![keypair.clone()];
        let pks_map = AccountPublicKeysMap::from_iter([
            key::testing::keypair_1().ref_to(),
        ]);

        // Set the initial state before starting transactions
        let (token, receiver) = ibc::init_storage();
        let (client_id, _client_state, mut writes) = ibc::prepare_client();
        let (conn_id, conn_writes) = ibc::prepare_opened_connection(&client_id);
        writes.extend(conn_writes);
        let (port_id, channel_id, channel_writes) =
            ibc::prepare_opened_channel(&conn_id, false);
        writes.extend(channel_writes);
        writes.into_iter().for_each(|(key, val)| {
            tx_host_env::with(|env| {
                env.wl_storage
                    .storage
                    .write(&key, &val)
                    .expect("write error");
            });
        });
        // escrow in advance
        let escrow_key = token::balance_key(
            &token,
            &address::Address::Internal(address::InternalAddress::Ibc),
        );
        let val = Amount::from_uint(100, ibc::ANY_DENOMINATION)
            .unwrap()
            .serialize_to_vec();
        tx_host_env::with(|env| {
            env.wl_storage
                .storage
                .write(&escrow_key, &val)
                .expect("write error");
        });

        // Set this chain as the source zone
        let counterparty = ibc::dummy_channel_counterparty();
        let denom = format!(
            "{}/{}/{}",
            counterparty.port_id().clone(),
            counterparty.channel_id().unwrap().clone(),
            token
        );
        // packet
        let packet = ibc::received_packet(
            port_id,
            channel_id,
            ibc::Sequence::from(1),
            denom,
            &receiver,
        );

        // Start a transaction to receive a packet
        let msg = ibc::msg_packet_recv(packet);
        let mut tx_data = vec![];
        msg.to_any().encode(&mut tx_data).expect("encoding failed");
        let mut tx = Tx::new(ChainId::default(), None);
        tx.add_code(vec![])
            .add_serialized_data(tx_data.clone())
            .sign_raw(keypairs, pks_map, None)
            .sign_wrapper(keypair);
        // receive a packet with the message
        tx_host_env::ibc::ibc_actions(tx::ctx())
            .execute(&tx_data)
            .expect("receiving a token failed");

        // Check
        let env = tx_host_env::take();
        let result = ibc::validate_ibc_vp_from_tx(&env, &tx);
        assert!(result.expect("validation failed unexpectedly"));
        // Check if the token was unescrowed
        let result =
            ibc::validate_multitoken_vp_from_tx(&env, &tx, &escrow_key);
        assert!(result.expect("token validation failed unexpectedly"));
        // Check the balance
        tx_host_env::set(env);
        let key = token::balance_key(&token, &receiver);
        let balance: Option<Amount> = tx_host_env::with(|env| {
            env.wl_storage.read(&key).expect("read error")
        });
        assert_eq!(
            balance,
            Some(Amount::from_uint(200, ibc::ANY_DENOMINATION).unwrap())
        );
        let escrow: Option<Amount> = tx_host_env::with(|env| {
            env.wl_storage.read(&escrow_key).expect("read error")
        });
        assert_eq!(
            escrow,
            Some(Amount::from_uint(0, ibc::ANY_DENOMINATION).unwrap())
        );
    }

    #[test]
    fn test_ibc_unescrow_received_token() {
        // The environment must be initialized first
        tx_host_env::init();

        let keypair = key::testing::keypair_1();
        let keypairs = vec![keypair.clone()];
        let pks_map = AccountPublicKeysMap::from_iter([
            key::testing::keypair_1().ref_to(),
        ]);

        // Set the initial state before starting transactions
        let (token, receiver) = ibc::init_storage();
        let (client_id, _client_state, mut writes) = ibc::prepare_client();
        let (conn_id, conn_writes) = ibc::prepare_opened_connection(&client_id);
        writes.extend(conn_writes);
        let (port_id, channel_id, channel_writes) =
            ibc::prepare_opened_channel(&conn_id, false);
        writes.extend(channel_writes);
        writes.into_iter().for_each(|(key, val)| {
            tx_host_env::with(|env| {
                env.wl_storage
                    .storage
                    .write(&key, &val)
                    .expect("write error");
            });
        });
        // escrow in advance
        let dummy_src_port = "dummy_transfer";
        let dummy_src_channel = "channel_42";
        let denom =
            format!("{}/{}/{}", dummy_src_port, dummy_src_channel, token);
        let escrow_key = ibc::balance_key_with_ibc_prefix(
            denom,
            &address::Address::Internal(address::InternalAddress::Ibc),
        );
        let val = Amount::from_u64(100).serialize_to_vec();
        tx_host_env::with(|env| {
            env.wl_storage
                .storage
                .write(&escrow_key, &val)
                .expect("write error");
        });

        // Set this chain as the source zone
        let counterparty = ibc::dummy_channel_counterparty();
        let denom = format!(
            "{}/{}/{}/{}/{}",
            counterparty.port_id().clone(),
            counterparty.channel_id().unwrap().clone(),
            dummy_src_port,
            dummy_src_channel,
            token
        );
        // packet
        let packet = ibc::received_packet(
            port_id,
            channel_id,
            ibc::Sequence::from(1),
            denom,
            &receiver,
        );

        // Start a transaction to receive a packet
        let msg = ibc::msg_packet_recv(packet);
        let mut tx_data = vec![];
        msg.to_any().encode(&mut tx_data).expect("encoding failed");

        let mut tx = Tx::new(ChainId::default(), None);
        tx.add_code(vec![])
            .add_serialized_data(tx_data.clone())
            .sign_raw(keypairs, pks_map, None)
            .sign_wrapper(keypair);
        // receive a packet with the message
        tx_host_env::ibc::ibc_actions(tx::ctx())
            .execute(&tx_data)
            .expect("receiving a token failed");

        // Check
        let env = tx_host_env::take();
        let result = ibc::validate_ibc_vp_from_tx(&env, &tx);
        assert!(result.expect("validation failed unexpectedly"));
        // Check if the token was unescrowed
        let result =
            ibc::validate_multitoken_vp_from_tx(&env, &tx, &escrow_key);
        assert!(result.expect("token validation failed unexpectedly"));
        // Check the balance
        tx_host_env::set(env);
        // without the source trace path
        let denom =
            format!("{}/{}/{}", dummy_src_port, dummy_src_channel, token);
        let key = ibc::balance_key_with_ibc_prefix(denom, &receiver);
        let balance: Option<Amount> = tx_host_env::with(|env| {
            env.wl_storage.read(&key).expect("read error")
        });
        assert_eq!(balance, Some(Amount::from_u64(100)));
        let escrow: Option<Amount> = tx_host_env::with(|env| {
            env.wl_storage.read(&escrow_key).expect("read error")
        });
        assert_eq!(escrow, Some(Amount::from_u64(0)));
    }

    #[test]
    fn test_ibc_packet_timeout() {
        // The environment must be initialized first
        tx_host_env::init();

        let keypair = key::testing::keypair_1();
        let keypairs = vec![keypair.clone()];
        let pks_map = AccountPublicKeysMap::from_iter([
            key::testing::keypair_1().ref_to(),
        ]);

        // Set the initial state before starting transactions
        let (token, sender) = ibc::init_storage();
        let (client_id, _client_state, mut writes) = ibc::prepare_client();
        let (conn_id, conn_writes) = ibc::prepare_opened_connection(&client_id);
        writes.extend(conn_writes);
        let (port_id, channel_id, channel_writes) =
            ibc::prepare_opened_channel(&conn_id, true);
        writes.extend(channel_writes);
        writes.into_iter().for_each(|(key, val)| {
            tx_host_env::with(|env| {
                env.wl_storage
                    .storage
                    .write(&key, &val)
                    .expect("write error");
            })
        });

        // Start a transaction to send a packet
        let mut msg =
            ibc::msg_transfer(port_id, channel_id, token.to_string(), &sender);
        ibc::set_timeout_timestamp(&mut msg);
        let mut tx_data = vec![];
        msg.clone()
            .to_any()
            .encode(&mut tx_data)
            .expect("encoding failed");
        // send a packet with the message
        tx_host_env::ibc::ibc_actions(tx::ctx())
            .execute(&tx_data)
            .expect("sending a token failed");

        // Commit
        let mut env = tx_host_env::take();
        env.commit_tx_and_block();
        // for the next block
        env.wl_storage
            .storage
            .begin_block(BlockHash::default(), BlockHeight(2))
            .unwrap();
        env.wl_storage
            .storage
            .set_header(tm_dummy_header())
            .unwrap();
        tx_host_env::set(env);

        // Start a transaction to notify the timeout
        let counterparty = ibc::dummy_channel_counterparty();
        let packet = ibc::packet_from_message(
            &msg,
            ibc::Sequence::from(1),
            &counterparty,
        );
        let msg = ibc::msg_timeout(packet, ibc::Sequence::from(1));
        let mut tx_data = vec![];
        msg.to_any().encode(&mut tx_data).expect("encoding failed");
        let mut tx = Tx::new(ChainId::default(), None);
        tx.add_code(vec![])
            .add_serialized_data(tx_data.clone())
            .sign_raw(keypairs, pks_map, None)
            .sign_wrapper(keypair);

        // timeout the packet
        tx_host_env::ibc::ibc_actions(tx::ctx())
            .execute(&tx_data)
            .expect("timeout failed");

        // Check
        let env = tx_host_env::take();
        let result = ibc::validate_ibc_vp_from_tx(&env, &tx);
        assert!(result.expect("validation failed unexpectedly"));
        // Check if the token was refunded
        let escrow = token::balance_key(
            &token,
            &address::Address::Internal(address::InternalAddress::Ibc),
        );
        let result = ibc::validate_multitoken_vp_from_tx(&env, &tx, &escrow);
        assert!(result.expect("token validation failed unexpectedly"));
    }

    #[test]
    fn test_ibc_timeout_on_close() {
        // The environment must be initialized first
        tx_host_env::init();

        let keypair = key::testing::keypair_1();
        let keypairs = vec![keypair.clone()];
        let pks_map = AccountPublicKeysMap::from_iter([
            key::testing::keypair_1().ref_to(),
        ]);

        // Set the initial state before starting transactions
        let (token, sender) = ibc::init_storage();
        let (client_id, _client_state, mut writes) = ibc::prepare_client();
        let (conn_id, conn_writes) = ibc::prepare_opened_connection(&client_id);
        writes.extend(conn_writes);
        let (port_id, channel_id, channel_writes) =
            ibc::prepare_opened_channel(&conn_id, true);
        writes.extend(channel_writes);
        writes.into_iter().for_each(|(key, val)| {
            tx_host_env::with(|env| {
                env.wl_storage
                    .storage
                    .write(&key, &val)
                    .expect("write error");
            })
        });

        // Start a transaction to send a packet
        let msg =
            ibc::msg_transfer(port_id, channel_id, token.to_string(), &sender);
        let mut tx_data = vec![];
        msg.clone()
            .to_any()
            .encode(&mut tx_data)
            .expect("encoding failed");
        // send a packet with the message
        tx_host_env::ibc::ibc_actions(tx::ctx())
            .execute(&tx_data)
            .expect("sending a token failed");

        // Commit
        let mut env = tx_host_env::take();
        env.commit_tx_and_block();
        // for the next block
        env.wl_storage
            .storage
            .begin_block(BlockHash::default(), BlockHeight(2))
            .unwrap();
        env.wl_storage
            .storage
            .set_header(tm_dummy_header())
            .unwrap();
        tx_host_env::set(env);

        // Start a transaction to notify the timing-out on closed
        let counterparty = ibc::dummy_channel_counterparty();
        let packet = ibc::packet_from_message(
            &msg,
            ibc::Sequence::from(1),
            &counterparty,
        );
        let msg = ibc::msg_timeout_on_close(packet, ibc::Sequence::from(1));
        let mut tx_data = vec![];
        msg.to_any().encode(&mut tx_data).expect("encoding failed");
        let mut tx = Tx::new(ChainId::default(), None);
        tx.add_code(vec![])
            .add_serialized_data(tx_data.clone())
            .sign_raw(keypairs, pks_map, None)
            .sign_wrapper(keypair);

        // timeout the packet
        tx_host_env::ibc::ibc_actions(tx::ctx())
            .execute(&tx_data)
            .expect("timeout on close failed");

        // Check
        let env = tx_host_env::take();
        let result = ibc::validate_ibc_vp_from_tx(&env, &tx);
        assert!(result.expect("validation failed unexpectedly"));
        // Check if the token was refunded
        let escrow = token::balance_key(
            &token,
            &address::Address::Internal(address::InternalAddress::Ibc),
        );
        let result = ibc::validate_multitoken_vp_from_tx(&env, &tx, &escrow);
        assert!(result.expect("token validation failed unexpectedly"));
    }
}<|MERGE_RESOLUTION|>--- conflicted
+++ resolved
@@ -1257,13 +1257,6 @@
             minter_key,
             Address::Internal(InternalAddress::Ibc).serialize_to_vec(),
         );
-<<<<<<< HEAD
-        // original denom
-        let hash = ibc_storage::calc_hash(&denom);
-        let denom_key = ibc_storage::ibc_denom_key(hash);
-        writes.insert(denom_key, denom.serialize_to_vec());
-=======
->>>>>>> b874ffaf
         writes.into_iter().for_each(|(key, val)| {
             tx_host_env::with(|env| {
                 env.wl_storage
