extern crate alloc;

pub use namada_core::{ibc, proto, tendermint, tendermint_proto};
#[cfg(feature = "tendermint-rpc")]
pub use tendermint_rpc;
pub use {
    bip39, borsh, masp_primitives, masp_proofs, namada_core as core,
    namada_proof_of_stake as proof_of_stake, zeroize,
};

pub mod eth_bridge;

pub mod rpc;

pub mod args;
pub mod masp;
pub mod signing;
#[allow(clippy::result_large_err)]
pub mod tx;

pub mod control_flow;
pub mod error;
pub mod events;
pub(crate) mod internal_macros;
pub mod io;
pub mod queries;
pub mod wallet;

use std::collections::HashSet;
#[cfg(feature = "async-send")]
pub use std::marker::Send as MaybeSend;
#[cfg(feature = "async-send")]
pub use std::marker::Sync as MaybeSync;
use std::path::PathBuf;
use std::str::FromStr;

use args::{InputAmount, SdkTypes};
use namada_core::ibc::core::host::types::identifiers::{ChannelId, PortId};
use namada_core::types::address::Address;
use namada_core::types::dec::Dec;
use namada_core::types::ethereum_events::EthAddress;
use namada_core::types::key::*;
use namada_core::types::masp::{TransferSource, TransferTarget};
use namada_core::types::token;
use namada_core::types::token::NATIVE_MAX_DECIMAL_PLACES;
use namada_core::types::transaction::GasLimit;
use tokio::sync::{RwLock, RwLockReadGuard, RwLockWriteGuard};

use crate::io::Io;
use crate::masp::{ShieldedContext, ShieldedUtils};
use crate::proto::Tx;
use crate::rpc::{
    denominate_amount, format_denominated_amount, query_native_token,
};
use crate::signing::SigningTxData;
use crate::token::DenominatedAmount;
use crate::tx::{
    ProcessTxResponse, TX_BECOME_VALIDATOR_WASM, TX_BOND_WASM,
    TX_BRIDGE_POOL_WASM, TX_CHANGE_COMMISSION_WASM,
    TX_CHANGE_CONSENSUS_KEY_WASM, TX_CHANGE_METADATA_WASM,
    TX_CLAIM_REWARDS_WASM, TX_DEACTIVATE_VALIDATOR_WASM, TX_IBC_WASM,
    TX_INIT_ACCOUNT_WASM, TX_INIT_PROPOSAL, TX_REACTIVATE_VALIDATOR_WASM,
    TX_REDELEGATE_WASM, TX_RESIGN_STEWARD, TX_REVEAL_PK, TX_TRANSFER_WASM,
    TX_UNBOND_WASM, TX_UNJAIL_VALIDATOR_WASM, TX_UPDATE_ACCOUNT_WASM,
    TX_UPDATE_STEWARD_COMMISSION, TX_VOTE_PROPOSAL, TX_WITHDRAW_WASM,
    VP_USER_WASM,
};
use crate::wallet::{Wallet, WalletIo, WalletStorage};

#[cfg(not(feature = "async-send"))]
pub trait MaybeSync {}
#[cfg(not(feature = "async-send"))]
impl<T> MaybeSync for T where T: ?Sized {}
#[cfg(not(feature = "async-send"))]
pub trait MaybeSend {}
#[cfg(not(feature = "async-send"))]
impl<T> MaybeSend for T where T: ?Sized {}

#[cfg_attr(feature = "async-send", async_trait::async_trait)]
#[cfg_attr(not(feature = "async-send"), async_trait::async_trait(?Send))]
/// An interface for high-level interaction with the Namada SDK
pub trait Namada: Sized + MaybeSync + MaybeSend {
    /// A client with async request dispatcher method
    type Client: queries::Client + MaybeSend + Sync;
    /// Captures the interactive parts of the wallet's functioning
    type WalletUtils: WalletIo + WalletStorage + MaybeSend + MaybeSync;
    /// Abstracts platform specific details away from the logic of shielded pool
    /// operations.
    type ShieldedUtils: ShieldedUtils + MaybeSend + MaybeSync;
    /// Captures the input/output streams used by this object
    type Io: Io + MaybeSend + MaybeSync;

    /// Obtain the client for communicating with the ledger
    fn client(&self) -> &Self::Client;

    /// Obtain the input/output handle for this context
    fn io(&self) -> &Self::Io;

    /// Obtain read guard on the wallet
    async fn wallet(&self) -> RwLockReadGuard<Wallet<Self::WalletUtils>>;

    /// Obtain write guard on the wallet
    async fn wallet_mut(&self) -> RwLockWriteGuard<Wallet<Self::WalletUtils>>;

    /// Obtain the wallet lock
    fn wallet_lock(&self) -> &RwLock<&'a mut Wallet<Self::WalletUtils>>;

    /// Obtain read guard on the shielded context
    async fn shielded(
        &self,
    ) -> RwLockReadGuard<ShieldedContext<Self::ShieldedUtils>>;

    /// Obtain write guard on the shielded context
    async fn shielded_mut(
        &self,
    ) -> RwLockWriteGuard<ShieldedContext<Self::ShieldedUtils>>;

    /// Return the native token
    fn native_token(&self) -> Address;

    /// Make a tx builder using no arguments
    fn tx_builder(&self) -> args::Tx {
        args::Tx {
            dry_run: false,
            dry_run_wrapper: false,
            dump_tx: false,
            output_folder: None,
            force: false,
            broadcast_only: false,
            ledger_address: (),
            initialized_account_alias: None,
            wallet_alias_force: false,
            fee_amount: None,
            wrapper_fee_payer: None,
            fee_token: self.native_token(),
            fee_unshield: None,
            gas_limit: GasLimit::from(20_000),
            expiration: None,
            disposable_signing_key: false,
            chain_id: None,
            signing_keys: vec![],
            signatures: vec![],
            tx_reveal_code_path: PathBuf::from(TX_REVEAL_PK),
            password: None,
            use_device: false,
        }
    }

    /// Make a TxTransfer builder from the given minimum set of arguments
    fn new_transfer(
        &self,
        source: TransferSource,
        target: TransferTarget,
        token: Address,
        amount: InputAmount,
    ) -> args::TxTransfer {
        args::TxTransfer {
            source,
            target,
            token,
            amount,
            tx_code_path: PathBuf::from(TX_TRANSFER_WASM),
            tx: self.tx_builder(),
            native_token: self.native_token(),
        }
    }

    /// Make a InitAccount builder from the given minimum set of arguments
    fn new_init_account(
        &self,
        public_keys: Vec<common::PublicKey>,
        threshold: Option<u8>,
    ) -> args::TxInitAccount {
        args::TxInitAccount {
            tx: self.tx_builder(),
            vp_code_path: PathBuf::from(VP_USER_WASM),
            tx_code_path: PathBuf::from(TX_INIT_ACCOUNT_WASM),
            public_keys,
            threshold,
        }
    }

    /// Make a RevealPK builder from the given minimum set of arguments
    fn new_reveal_pk(&self, public_key: common::PublicKey) -> args::RevealPk {
        args::RevealPk {
            public_key,
            tx: self.tx_builder(),
        }
    }

    /// Make a Bond builder from the given minimum set of arguments
    fn new_bond(
        &self,
        validator: Address,
        amount: token::Amount,
    ) -> args::Bond {
        args::Bond {
            validator,
            amount,
            source: None,
            tx: self.tx_builder(),
            native_token: self.native_token(),
            tx_code_path: PathBuf::from(TX_BOND_WASM),
        }
    }

    /// Make a Unbond builder from the given minimum set of arguments
    fn new_unbond(
        &self,
        validator: Address,
        amount: token::Amount,
    ) -> args::Unbond {
        args::Unbond {
            validator,
            amount,
            source: None,
            tx: self.tx_builder(),
            tx_code_path: PathBuf::from(TX_UNBOND_WASM),
        }
    }

    // Make a Redelegation builder for the given minimum set of arguments
    fn new_redelegation(
        &self,
        source: Address,
        src_validator: Address,
        dest_validator: Address,
        amount: token::Amount,
    ) -> args::Redelegate {
        args::Redelegate {
            tx: self.tx_builder(),
            /// Source validator address
            src_validator,
            /// Destination validator address
            dest_validator,
            /// Owner of the bonds that are being redelegated
            owner: source,
            /// The amount of tokens to redelegate
            amount,
            /// Path to the TX WASM code file
            tx_code_path: PathBuf::from(TX_REDELEGATE_WASM),
        }
    }

    /// Make a TxIbcTransfer builder from the given minimum set of arguments
    fn new_ibc_transfer(
        &self,
        source: Address,
        receiver: String,
        token: Address,
        amount: InputAmount,
        channel_id: ChannelId,
    ) -> args::TxIbcTransfer {
        args::TxIbcTransfer {
            source,
            receiver,
            token,
            amount,
            channel_id,
            port_id: PortId::from_str("transfer").unwrap(),
            timeout_height: None,
            timeout_sec_offset: None,
            memo: None,
            tx: self.tx_builder(),
            tx_code_path: PathBuf::from(TX_IBC_WASM),
        }
    }

    /// Make a InitProposal builder from the given minimum set of arguments
    fn new_init_proposal(&self, proposal_data: Vec<u8>) -> args::InitProposal {
        args::InitProposal {
            proposal_data,
            native_token: self.native_token(),
            is_offline: false,
            is_pgf_stewards: false,
            is_pgf_funding: false,
            tx_code_path: PathBuf::from(TX_INIT_PROPOSAL),
            tx: self.tx_builder(),
        }
    }

    /// Make a TxUpdateAccount builder from the given minimum set of arguments
    fn new_update_account(&self, addr: Address) -> args::TxUpdateAccount {
        args::TxUpdateAccount {
            addr,
            vp_code_path: None,
            public_keys: vec![],
            threshold: None,
            tx_code_path: PathBuf::from(TX_UPDATE_ACCOUNT_WASM),
            tx: self.tx_builder(),
        }
    }

    /// Make a VoteProposal builder from the given minimum set of arguments
    fn new_vote_prposal(
        &self,
        vote: String,
        voter: Address,
    ) -> args::VoteProposal {
        args::VoteProposal {
            vote,
            voter,
            proposal_id: None,
            is_offline: false,
            proposal_data: None,
            tx_code_path: PathBuf::from(TX_VOTE_PROPOSAL),
            tx: self.tx_builder(),
        }
    }

    /// Make a CommissionRateChange builder from the given minimum set of
    /// arguments
    fn new_change_commission_rate(
        &self,
        rate: Dec,
        validator: Address,
    ) -> args::CommissionRateChange {
        args::CommissionRateChange {
            rate,
            validator,
            tx_code_path: PathBuf::from(TX_CHANGE_COMMISSION_WASM),
            tx: self.tx_builder(),
        }
    }

    /// Make ConsensusKeyChange builder from the given minimum set of arguments
    fn new_change_consensus_key(
        &self,
        validator: Address,
    ) -> args::ConsensusKeyChange {
        args::ConsensusKeyChange {
            validator,
            consensus_key: None,
            tx_code_path: PathBuf::from(TX_CHANGE_CONSENSUS_KEY_WASM),
            tx: self.tx_builder(),
        }
    }

    /// Make a CommissionRateChange builder from the given minimum set of
    /// arguments
    #[allow(clippy::too_many_arguments)]
    fn new_change_metadata(
        &self,
        validator: Address,
        email: Option<String>,
        description: Option<String>,
        website: Option<String>,
        discord_handle: Option<String>,
        commission_rate: Option<Dec>,
    ) -> args::MetaDataChange {
        args::MetaDataChange {
            validator,
            email,
            description,
            website,
            discord_handle,
            commission_rate,
            tx_code_path: PathBuf::from(TX_CHANGE_METADATA_WASM),
            tx: self.tx_builder(),
        }
    }

    /// Make a TxBecomeValidator builder from the given minimum set of arguments
    fn new_become_validator(
        &self,
        address: Address,
        commission_rate: Dec,
        max_commission_rate_change: Dec,
        email: String,
    ) -> args::TxBecomeValidator {
        args::TxBecomeValidator {
            address,
            commission_rate,
            max_commission_rate_change,
            scheme: SchemeType::Ed25519,
            consensus_key: None,
            eth_cold_key: None,
            eth_hot_key: None,
            protocol_key: None,
            unsafe_dont_encrypt: false,
            tx_code_path: PathBuf::from(TX_BECOME_VALIDATOR_WASM),
            tx: self.tx_builder(),
            email,
            description: None,
            website: None,
            discord_handle: None,
        }
    }

    /// Make a TxInitValidator builder from the given minimum set of arguments
    fn new_init_validator(
        &self,
        commission_rate: Dec,
        max_commission_rate_change: Dec,
        email: String,
    ) -> args::TxInitValidator {
        args::TxInitValidator {
            commission_rate,
            max_commission_rate_change,
            scheme: SchemeType::Ed25519,
            account_keys: vec![],
            threshold: None,
            consensus_key: None,
            eth_cold_key: None,
            eth_hot_key: None,
            protocol_key: None,
            validator_vp_code_path: PathBuf::from(VP_USER_WASM),
            unsafe_dont_encrypt: false,
            tx_init_account_code_path: PathBuf::from(TX_INIT_ACCOUNT_WASM),
            tx_become_validator_code_path: PathBuf::from(
                TX_BECOME_VALIDATOR_WASM,
            ),
            tx: self.tx_builder(),
            email,
            description: None,
            website: None,
            discord_handle: None,
        }
    }

    /// Make a TxUnjailValidator builder from the given minimum set of arguments
    fn new_unjail_validator(
        &self,
        validator: Address,
    ) -> args::TxUnjailValidator {
        args::TxUnjailValidator {
            validator,
            tx_code_path: PathBuf::from(TX_UNJAIL_VALIDATOR_WASM),
            tx: self.tx_builder(),
        }
    }

    /// Make a TxDeactivateValidator builder from the given minimum set of
    /// arguments
    fn new_deactivate_validator(
        &self,
        validator: Address,
    ) -> args::TxDeactivateValidator {
        args::TxDeactivateValidator {
            validator,
            tx_code_path: PathBuf::from(TX_DEACTIVATE_VALIDATOR_WASM),
            tx: self.tx_builder(),
        }
    }

    /// Make a TxReactivateValidator builder from the given minimum set of
    /// arguments
    fn new_reactivate_validator(
        &self,
        validator: Address,
    ) -> args::TxReactivateValidator {
        args::TxReactivateValidator {
            validator,
            tx_code_path: PathBuf::from(TX_REACTIVATE_VALIDATOR_WASM),
            tx: self.tx_builder(),
        }
    }

    /// Make a Withdraw builder from the given minimum set of arguments
    fn new_withdraw(&self, validator: Address) -> args::Withdraw {
        args::Withdraw {
            validator,
            source: None,
            tx_code_path: PathBuf::from(TX_WITHDRAW_WASM),
            tx: self.tx_builder(),
        }
    }

    /// Make a Claim-rewards builder from the given minimum set of arguments
    fn new_claim_rewards(&self, validator: Address) -> args::ClaimRewards {
        args::ClaimRewards {
            validator,
            source: None,
            tx_code_path: PathBuf::from(TX_CLAIM_REWARDS_WASM),
            tx: self.tx_builder(),
        }
    }

    /// Make a Withdraw builder from the given minimum set of arguments
    fn new_add_erc20_transfer(
        &self,
        sender: Address,
        recipient: EthAddress,
        asset: EthAddress,
        amount: InputAmount,
    ) -> args::EthereumBridgePool {
        args::EthereumBridgePool {
            sender,
            recipient,
            asset,
            amount,
            fee_amount: InputAmount::Unvalidated(token::DenominatedAmount {
                amount: token::Amount::default(),
                denom: NATIVE_MAX_DECIMAL_PLACES.into(),
            }),
            fee_payer: None,
            fee_token: self.native_token(),
            nut: false,
            code_path: PathBuf::from(TX_BRIDGE_POOL_WASM),
            tx: self.tx_builder(),
        }
    }

    /// Make a ResignSteward builder from the given minimum set of arguments
    fn new_resign_steward(&self, steward: Address) -> args::ResignSteward {
        args::ResignSteward {
            steward,
            tx: self.tx_builder(),
            tx_code_path: PathBuf::from(TX_RESIGN_STEWARD),
        }
    }

    /// Make a UpdateStewardCommission builder from the given minimum set of
    /// arguments
    fn new_update_steward_rewards(
        &self,
        steward: Address,
        commission: Vec<u8>,
    ) -> args::UpdateStewardCommission {
        args::UpdateStewardCommission {
            steward,
            commission,
            tx: self.tx_builder(),
            tx_code_path: PathBuf::from(TX_UPDATE_STEWARD_COMMISSION),
        }
    }

    /// Make a TxCustom builder from the given minimum set of arguments
    fn new_custom(&self, owner: Address) -> args::TxCustom {
        args::TxCustom {
            owner,
            tx: self.tx_builder(),
            code_path: None,
            data_path: None,
            serialized_tx: None,
        }
    }

    /// Sign the given transaction using the given signing data
<<<<<<< HEAD
    async fn sign<
        F: MaybeSend
            + MaybeSync
            + std::future::Future<Output = crate::error::Result<Tx>>,
    >(
=======
    async fn sign<D, F>(
>>>>>>> 62730cbe
        &self,
        tx: &mut Tx,
        args: &args::Tx,
        signing_data: SigningTxData,
<<<<<<< HEAD
        with: impl MaybeSend
        + MaybeSync
        + Fn(Tx, common::PublicKey, HashSet<signing::Signable>) -> F,
    ) -> crate::error::Result<()> {
        signing::sign_tx(self, args, tx, signing_data, with).await
=======
        with: impl Fn(Tx, common::PublicKey, HashSet<signing::Signable>, D) -> F,
        user_data: D,
    ) -> crate::error::Result<()>
    where
        D: Clone,
        F: std::future::Future<Output = crate::error::Result<Tx>>,
    {
        signing::sign_tx(
            self.wallet_lock(),
            args,
            tx,
            signing_data,
            with,
            user_data,
        )
        .await
>>>>>>> 62730cbe
    }

    /// Process the given transaction using the given flags
    async fn submit(
        &self,
        tx: Tx,
        args: &args::Tx,
    ) -> crate::error::Result<ProcessTxResponse> {
        tx::process_tx(self, args, tx).await
    }

    /// Look up the denomination of a token in order to make a correctly
    /// denominated amount.
    async fn denominate_amount(
        &self,
        token: &Address,
        amount: token::Amount,
    ) -> DenominatedAmount {
        denominate_amount(self.client(), self.io(), token, amount).await
    }

    /// Look up the denomination of a token in order to format it correctly as a
    /// string.
    async fn format_amount(
        &self,
        token: &Address,
        amount: token::Amount,
    ) -> String {
        format_denominated_amount(self.client(), self.io(), token, amount).await
    }
}

/// Provides convenience methods for common Namada interactions
pub struct NamadaImpl<C, U, V, I>
where
    C: queries::Client,
    U: WalletIo,
    V: ShieldedUtils,
    I: Io,
{
    /// Used to send and receive messages from the ledger
    pub client: C,
    /// Stores the addresses and keys required for ledger interactions
    pub wallet: RwLock<Wallet<U>>,
    /// Stores the current state of the shielded pool
    pub shielded: RwLock<ShieldedContext<V>>,
    /// Captures the input/output streams used by this object
    pub io: I,
    /// The address of the native token
    native_token: Address,
    /// The default builder for a Tx
    prototype: args::Tx,
}

impl<C, U, V, I> NamadaImpl<C, U, V, I>
where
    C: queries::Client + Sync,
    U: WalletIo,
    V: ShieldedUtils,
    I: Io,
{
    /// Construct a new Namada context with the given native token address
    pub fn native_new(
        client: C,
        wallet: Wallet<U>,
        shielded: ShieldedContext<V>,
        io: I,
        native_token: Address,
    ) -> Self {
        NamadaImpl {
            client,
            wallet: RwLock::new(wallet),
            shielded: RwLock::new(shielded),
            io,
            native_token: native_token.clone(),
            prototype: args::Tx {
                dry_run: false,
                dry_run_wrapper: false,
                dump_tx: false,
                output_folder: None,
                force: false,
                broadcast_only: false,
                ledger_address: (),
                initialized_account_alias: None,
                wallet_alias_force: false,
                fee_amount: None,
                wrapper_fee_payer: None,
                fee_token: native_token,
                fee_unshield: None,
                gas_limit: GasLimit::from(20_000),
                expiration: None,
                disposable_signing_key: false,
                chain_id: None,
                signing_keys: vec![],
                signatures: vec![],
                tx_reveal_code_path: PathBuf::from(TX_REVEAL_PK),
                password: None,
                use_device: false,
            },
        }
    }

    /// Construct a new Namada context looking up the native token address
    pub async fn new(
        client: C,
        wallet: Wallet<U>,
        shielded: ShieldedContext<V>,
        io: I,
    ) -> crate::error::Result<NamadaImpl<C, U, V, I>> {
        let native_token = query_native_token(&client).await?;
        Ok(NamadaImpl::native_new(
            client,
            wallet,
            shielded,
            io,
            native_token,
        ))
    }
}

#[cfg_attr(feature = "async-send", async_trait::async_trait)]
#[cfg_attr(not(feature = "async-send"), async_trait::async_trait(?Send))]
impl<C, U, V, I> Namada for NamadaImpl<C, U, V, I>
where
    C: queries::Client + MaybeSend + Sync,
    U: WalletIo + WalletStorage + MaybeSync + MaybeSend,
    V: ShieldedUtils + MaybeSend + MaybeSync,
    I: Io + MaybeSend + MaybeSync,
{
    type Client = C;
    type Io = I;
    type ShieldedUtils = V;
    type WalletUtils = U;

    /// Obtain the prototypical Tx builder
    fn tx_builder(&self) -> args::Tx {
        self.prototype.clone()
    }

    fn native_token(&self) -> Address {
        self.native_token.clone()
    }

    fn io(&self) -> &Self::Io {
        &self.io
    }

    fn client(&self) -> &Self::Client {
        &self.client
    }

    async fn wallet(&self) -> RwLockReadGuard<Wallet<Self::WalletUtils>> {
        self.wallet.read().await
    }

    async fn wallet_mut(&self) -> RwLockWriteGuard<Wallet<Self::WalletUtils>> {
        self.wallet.write().await
    }

    async fn shielded(
        &self,
    ) -> RwLockReadGuard<ShieldedContext<Self::ShieldedUtils>> {
        self.shielded.read().await
    }

    async fn shielded_mut(
        &self,
    ) -> RwLockWriteGuard<ShieldedContext<Self::ShieldedUtils>> {
        self.shielded.write().await
    }

    fn wallet_lock(&self) -> &RwLock<&'a mut Wallet<Self::WalletUtils>> {
        &self.wallet
    }
}

/// Allow the prototypical Tx builder to be modified
impl<C, U, V, I> args::TxBuilder<SdkTypes> for NamadaImpl<C, U, V, I>
where
    C: queries::Client + Sync,
    U: WalletIo,
    V: ShieldedUtils,
    I: Io,
{
    fn tx<F>(self, func: F) -> Self
    where
        F: FnOnce(args::Tx<SdkTypes>) -> args::Tx<SdkTypes>,
    {
        Self {
            prototype: func(self.prototype),
            ..self
        }
    }
}<|MERGE_RESOLUTION|>--- conflicted
+++ resolved
@@ -103,7 +103,7 @@
     async fn wallet_mut(&self) -> RwLockWriteGuard<Wallet<Self::WalletUtils>>;
 
     /// Obtain the wallet lock
-    fn wallet_lock(&self) -> &RwLock<&'a mut Wallet<Self::WalletUtils>>;
+    fn wallet_lock(&self) -> &RwLock<Wallet<Self::WalletUtils>>;
 
     /// Obtain read guard on the shielded context
     async fn shielded(
@@ -537,32 +537,19 @@
     }
 
     /// Sign the given transaction using the given signing data
-<<<<<<< HEAD
-    async fn sign<
-        F: MaybeSend
-            + MaybeSync
-            + std::future::Future<Output = crate::error::Result<Tx>>,
-    >(
-=======
     async fn sign<D, F>(
->>>>>>> 62730cbe
         &self,
         tx: &mut Tx,
         args: &args::Tx,
         signing_data: SigningTxData,
-<<<<<<< HEAD
-        with: impl MaybeSend
-        + MaybeSync
-        + Fn(Tx, common::PublicKey, HashSet<signing::Signable>) -> F,
-    ) -> crate::error::Result<()> {
-        signing::sign_tx(self, args, tx, signing_data, with).await
-=======
         with: impl Fn(Tx, common::PublicKey, HashSet<signing::Signable>, D) -> F,
         user_data: D,
     ) -> crate::error::Result<()>
     where
         D: Clone,
-        F: std::future::Future<Output = crate::error::Result<Tx>>,
+        F: MaybeSend
+            + MaybeSync
+            + std::future::Future<Output = crate::error::Result<Tx>>,
     {
         signing::sign_tx(
             self.wallet_lock(),
@@ -573,7 +560,6 @@
             user_data,
         )
         .await
->>>>>>> 62730cbe
     }
 
     /// Process the given transaction using the given flags
@@ -745,7 +731,7 @@
         self.shielded.write().await
     }
 
-    fn wallet_lock(&self) -> &RwLock<&'a mut Wallet<Self::WalletUtils>> {
+    fn wallet_lock(&self) -> &RwLock<Wallet<Self::WalletUtils>> {
         &self.wallet
     }
 }
