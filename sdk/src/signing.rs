//! Functions to sign transactions
use std::collections::{BTreeMap, HashMap, HashSet};
use std::fmt::Display;

use borsh::BorshDeserialize;
use borsh_ext::BorshSerializeExt;
use data_encoding::HEXLOWER;
use itertools::Itertools;
use masp_primitives::asset_type::AssetType;
use masp_primitives::transaction::components::sapling::fees::{
    InputView, OutputView,
};
use namada_core::ledger::parameters::storage as parameter_storage;
use namada_core::proto::SignatureIndex;
use namada_core::types::account::AccountPublicKeysMap;
use namada_core::types::address::{
    masp_tx_key, Address, ImplicitAddress, InternalAddress, MASP,
};
use namada_core::types::key::*;
use namada_core::types::masp::{ExtendedViewingKey, PaymentAddress};
use namada_core::types::storage::Epoch;
use namada_core::types::token;
use namada_core::types::token::Transfer;
// use namada_core::types::storage::Key;
use namada_core::types::token::{Amount, DenominatedAmount, MaspDenom};
use namada_core::types::transaction::account::{InitAccount, UpdateAccount};
use namada_core::types::transaction::governance::{
    InitProposalData, VoteProposalData,
};
use namada_core::types::transaction::pgf::UpdateStewardCommission;
use namada_core::types::transaction::pos::BecomeValidator;
use namada_core::types::transaction::{pos, Fee};
use prost::Message;
use rand::rngs::OsRng;
use serde::{Deserialize, Serialize};
use sha2::Digest;
use tokio::sync::RwLock;

use super::masp::{ShieldedContext, ShieldedTransfer};
use crate::args::SdkTypes;
use crate::core::ledger::governance::storage::proposal::ProposalType;
use crate::core::ledger::governance::storage::vote::{
    StorageProposalVote, VoteType,
};
use crate::core::types::eth_bridge_pool::PendingTransfer;
use crate::error::{EncodingError, Error, TxError};
use crate::ibc::apps::transfer::types::msgs::transfer::MsgTransfer;
use crate::ibc::primitives::proto::Any;
use crate::io::*;
use crate::masp::make_asset_type;
use crate::proto::{MaspBuilder, Section, Tx};
use crate::rpc::validate_amount;
use crate::tx::{
    TX_BECOME_VALIDATOR_WASM, TX_BOND_WASM, TX_BRIDGE_POOL_WASM,
    TX_CHANGE_COMMISSION_WASM, TX_CHANGE_CONSENSUS_KEY_WASM,
    TX_CHANGE_METADATA_WASM, TX_CLAIM_REWARDS_WASM,
    TX_DEACTIVATE_VALIDATOR_WASM, TX_IBC_WASM, TX_INIT_ACCOUNT_WASM,
    TX_INIT_PROPOSAL, TX_REACTIVATE_VALIDATOR_WASM, TX_REDELEGATE_WASM,
    TX_RESIGN_STEWARD, TX_REVEAL_PK, TX_TRANSFER_WASM, TX_UNBOND_WASM,
    TX_UNJAIL_VALIDATOR_WASM, TX_UPDATE_ACCOUNT_WASM,
    TX_UPDATE_STEWARD_COMMISSION, TX_VOTE_PROPOSAL, TX_WITHDRAW_WASM,
    VP_USER_WASM,
};
pub use crate::wallet::store::AddressVpType;
use crate::wallet::{Wallet, WalletIo};
use crate::{args, display_line, rpc, MaybeSend, Namada};

<<<<<<< HEAD
#[cfg(feature = "std")]
/// Env. var specifying where to store signing test vectors
const ENV_VAR_LEDGER_LOG_PATH: &str = "NAMADA_LEDGER_LOG_PATH";
#[cfg(feature = "std")]
/// Env. var specifying where to store transaction debug outputs
const ENV_VAR_TX_LOG_PATH: &str = "NAMADA_TX_LOG_PATH";

/// A structure holding the signing data to craft a transaction
=======
/// A struture holding the signing data to craft a transaction
>>>>>>> 6936ac2c
#[derive(Clone)]
pub struct SigningTxData {
    /// The address owning the transaction
    pub owner: Option<Address>,
    /// The public keys associated to an account
    pub public_keys: Vec<common::PublicKey>,
    /// The threshold associated to an account
    pub threshold: u8,
    /// The public keys to index map associated to an account
    pub account_public_keys_map: Option<AccountPublicKeysMap>,
    /// The public keys of the fee payer
    pub fee_payer: common::PublicKey,
}

/// Find the public key for the given address and try to load the keypair
/// for it from the wallet. If the keypair is encrypted but a password is not
/// supplied, then it is interactively prompted. Errors if the key cannot be
/// found or loaded.
pub async fn find_pk(
    context: &impl Namada,
    addr: &Address,
) -> Result<common::PublicKey, Error> {
    match addr {
        Address::Established(_) => {
            display_line!(
                context.io(),
                "Looking-up public key of {} from the ledger...",
                addr.encode()
            );
            rpc::get_public_key_at(context.client(), addr, 0)
                .await?
                .ok_or(Error::Other(format!(
                    "No public key found for the address {}",
                    addr.encode()
                )))
        }
        Address::Implicit(ImplicitAddress(pkh)) => Ok(context
            .wallet_mut()
            .await
            .find_public_key_by_pkh(pkh)
            .map_err(|err| {
                Error::Other(format!(
                    "Unable to load the keypair from the wallet for the \
                     implicit address {}. Failed with: {}",
                    addr.encode(),
                    err
                ))
            })?),
        Address::Internal(_) => other_err(format!(
            "Internal address {} doesn't have any signing keys.",
            addr
        )),
    }
}

/// Load the secret key corresponding to the given public key from the wallet.
/// If the keypair is encrypted but a password is not supplied, then it is
/// interactively prompted. Errors if the key cannot be found or loaded.
pub fn find_key_by_pk<U: WalletIo>(
    wallet: &mut Wallet<U>,
    args: &args::Tx,
    public_key: &common::PublicKey,
) -> Result<common::SecretKey, Error> {
    if *public_key == masp_tx_key().ref_to() {
        // We already know the secret key corresponding to the MASP sentinel key
        Ok(masp_tx_key())
    } else {
        // Otherwise we need to search the wallet for the secret key
        wallet
            .find_key_by_pk(public_key, args.password.clone())
            .map_err(|err| {
                Error::Other(format!(
                    "Unable to load the keypair from the wallet for public \
                     key {}. Failed with: {}",
                    public_key, err
                ))
            })
    }
}

/// Given CLI arguments and some defaults, determine the rightful transaction
/// signer. Return the given signing key or public key of the given signer if
/// possible. If no explicit signer given, use the `default`. If no `default`
/// is given, an `Error` is returned.
pub async fn tx_signers(
    context: &impl Namada,
    args: &args::Tx<SdkTypes>,
    default: Option<Address>,
) -> Result<Vec<common::PublicKey>, Error> {
    let signer = if !&args.signing_keys.is_empty() {
        return Ok(args.signing_keys.clone());
    } else {
        // Otherwise use the signer determined by the caller
        default
    };

    // Now actually fetch the signing key and apply it
    match signer {
        Some(signer) if signer == MASP => Ok(vec![masp_tx_key().ref_to()]),

        Some(signer) => Ok(vec![find_pk(context, &signer).await?]),
        None => other_err(
            "All transactions must be signed; please either specify the key \
             or the address from which to look up the signing key."
                .to_string(),
        ),
    }
}

/// The different parts of a transaction that can be signed
#[derive(Eq, Hash, PartialEq)]
pub enum Signable {
    FeeHeader,
    RawHeader,
}

/// Causes sign_tx to attempt signing using only the software wallet
pub async fn default_sign(
    _tx: Tx,
    pubkey: common::PublicKey,
    _parts: HashSet<Signable>,
    _user: (),
) -> Result<Tx, Error> {
    Err(Error::Other(format!(
        "unable to sign transaction with {}",
        pubkey
    )))
}

/// Sign a transaction with a given signing key or public key of a given signer.
/// If no explicit signer given, use the `default`. If no `default` is given,
/// Error.
///
/// It also takes a second, optional keypair to sign the wrapper header
/// separately.
///
/// If this is not a dry run, the tx is put in a wrapper and returned along with
/// hashes needed for monitoring the tx on chain.
///
/// If it is a dry run, it is not put in a wrapper, but returned as is.
pub async fn sign_tx<'a, D, F, U>(
    wallet: &RwLock<Wallet<U>>,
    args: &args::Tx,
    tx: &mut Tx,
    signing_data: SigningTxData,
    sign: impl Fn(Tx, common::PublicKey, HashSet<Signable>, D) -> F,
    user_data: D,
) -> Result<(), Error>
where
    D: Clone + MaybeSend,
    U: WalletIo,
    F: std::future::Future<Output = Result<Tx, Error>>,
{
    let mut used_pubkeys = HashSet::new();

    // First try to sign the raw header with the supplied signatures
    if !args.signatures.is_empty() {
        let signatures = args
            .signatures
            .iter()
            .map(|bytes| {
                let sigidx = SignatureIndex::deserialize(bytes).unwrap();
                used_pubkeys.insert(sigidx.pubkey.clone());
                sigidx
            })
            .collect();
        tx.add_signatures(signatures);
    }

    // Then try to sign the raw header with private keys in the software wallet
    if let Some(account_public_keys_map) = signing_data.account_public_keys_map
    {
        let mut wallet = wallet.write().await;
        let signing_tx_keypairs = signing_data
            .public_keys
            .iter()
            .filter_map(|public_key| {
                if used_pubkeys.contains(public_key) {
                    None
                } else {
                    match find_key_by_pk(&mut wallet, args, public_key) {
                        Ok(secret_key) => {
                            used_pubkeys.insert(public_key.clone());
                            Some(secret_key)
                        }
                        Err(_) => None,
                    }
                }
            })
            .collect::<Vec<common::SecretKey>>();
        if !signing_tx_keypairs.is_empty() {
            tx.sign_raw(
                signing_tx_keypairs,
                account_public_keys_map,
                signing_data.owner,
            );
        }
    }

    // Then try to sign the raw header using the hardware wallet
    for pubkey in signing_data.public_keys {
        if !used_pubkeys.contains(&pubkey) && pubkey != signing_data.fee_payer {
            if let Ok(ntx) = sign(
                tx.clone(),
                pubkey.clone(),
                HashSet::from([Signable::RawHeader]),
                user_data.clone(),
            )
            .await
            {
                *tx = ntx;
                used_pubkeys.insert(pubkey.clone());
            }
        }
    }

    // Then try signing the fee header with the software wallet otherwise use
    // the fallback
    let key = {
        // Lock the wallet just long enough to extract a key from it without
        // interfering with the sign closure call
        let mut wallet = wallet.write().await;
        find_key_by_pk(&mut *wallet, args, &signing_data.fee_payer)
    };
    match key {
        Ok(fee_payer_keypair) => {
            tx.sign_wrapper(fee_payer_keypair);
        }
        Err(_) => {
            *tx = sign(
                tx.clone(),
                signing_data.fee_payer.clone(),
                HashSet::from([Signable::FeeHeader, Signable::RawHeader]),
                user_data,
            )
            .await?;
        }
    }
    Ok(())
}

/// Return the necessary data regarding an account to be able to generate a
/// multisignature section
pub async fn aux_signing_data(
    context: &impl Namada,
    args: &args::Tx<SdkTypes>,
    owner: Option<Address>,
    default_signer: Option<Address>,
) -> Result<SigningTxData, Error> {
    let public_keys = if owner.is_some() || args.wrapper_fee_payer.is_none() {
        tx_signers(context, args, default_signer.clone()).await?
    } else {
        vec![]
    };

    let (account_public_keys_map, threshold) = match &owner {
        Some(owner @ Address::Established(_)) => {
            let account =
                rpc::get_account_info(context.client(), owner).await?;
            if let Some(account) = account {
                (Some(account.public_keys_map), account.threshold)
            } else {
                return Err(Error::from(TxError::InvalidAccount(
                    owner.encode(),
                )));
            }
        }
        Some(Address::Implicit(_)) => (
            Some(AccountPublicKeysMap::from_iter(public_keys.clone())),
            1u8,
        ),
        Some(owner @ Address::Internal(internal)) => match internal {
            InternalAddress::Masp => (None, 0u8),
            _ => {
                return Err(Error::from(TxError::InvalidAccount(
                    owner.encode(),
                )));
            }
        },
        None => (None, 0u8),
    };

    let fee_payer = if args.disposable_signing_key {
        context
            .wallet_mut()
            .await
            .gen_disposable_signing_key(&mut OsRng)
            .to_public()
    } else {
        match &args.wrapper_fee_payer {
            Some(keypair) => keypair.clone(),
            None => public_keys.get(0).ok_or(TxError::InvalidFeePayer)?.clone(),
        }
    };

    if fee_payer == masp_tx_key().to_public() {
        other_err(
            "The gas payer cannot be the MASP, please provide a different gas \
             payer."
                .to_string(),
        )?;
    }

    Ok(SigningTxData {
        owner,
        public_keys,
        threshold,
        account_public_keys_map,
        fee_payer,
    })
}

pub async fn init_validator_signing_data(
    context: &impl Namada,
    args: &args::Tx<SdkTypes>,
    validator_keys: Vec<common::PublicKey>,
) -> Result<SigningTxData, Error> {
    let mut public_keys = if args.wrapper_fee_payer.is_none() {
        tx_signers(context, args, None).await?
    } else {
        vec![]
    };
    public_keys.extend(validator_keys.clone());

    let account_public_keys_map =
        Some(AccountPublicKeysMap::from_iter(validator_keys));

    let fee_payer = if args.disposable_signing_key {
        context
            .wallet_mut()
            .await
            .gen_disposable_signing_key(&mut OsRng)
            .to_public()
    } else {
        match &args.wrapper_fee_payer {
            Some(keypair) => keypair.clone(),
            None => public_keys.get(0).ok_or(TxError::InvalidFeePayer)?.clone(),
        }
    };

    if fee_payer == masp_tx_key().to_public() {
        other_err(
            "The gas payer cannot be the MASP, please provide a different gas \
             payer."
                .to_string(),
        )?;
    }

    Ok(SigningTxData {
        owner: None,
        public_keys,
        threshold: 0,
        account_public_keys_map,
        fee_payer,
    })
}

/// Information about the post-tx balance of the tx's source. Used to correctly
/// handle fee validation in the wrapper tx
pub struct TxSourcePostBalance {
    /// The balance of the tx source after the tx has been applied
    pub post_balance: Amount,
    /// The source address of the tx
    pub source: Address,
    /// The token of the tx
    pub token: Address,
}

/// Create a wrapper tx from a normal tx. Get the hash of the
/// wrapper and its payload which is needed for monitoring its
/// progress on chain.
#[allow(clippy::too_many_arguments)]
pub async fn wrap_tx<N: Namada>(
    context: &N,
    tx: &mut Tx,
    args: &args::Tx<SdkTypes>,
    tx_source_balance: Option<TxSourcePostBalance>,
    epoch: Epoch,
    fee_payer: common::PublicKey,
) -> Result<Option<Epoch>, Error> {
    let fee_payer_address = Address::from(&fee_payer);
    // Validate fee amount and token
    let gas_cost_key = parameter_storage::get_gas_cost_key();
    let minimum_fee = match rpc::query_storage_value::<
        _,
        BTreeMap<Address, Amount>,
    >(context.client(), &gas_cost_key)
    .await
    .and_then(|map| {
        map.get(&args.fee_token)
            .map(ToOwned::to_owned)
            .ok_or_else(|| {
                Error::Other(format!(
                    "Could not retrieve from storage the gas cost for token {}",
                    args.fee_token
                ))
            })
    }) {
        Ok(amount) => amount,
        Err(e) => {
            if !args.force {
                return Err(e);
            } else {
                token::Amount::zero()
            }
        }
    };
    let validated_minimum_fee = context
        .denominate_amount(&args.fee_token, minimum_fee)
        .await;
    let fee_amount = match args.fee_amount {
        Some(amount) => {
            let validated_fee_amount =
                validate_amount(context, amount, &args.fee_token, args.force)
                    .await
                    .expect("Expected to be able to validate fee");

            if validated_fee_amount >= validated_minimum_fee {
                validated_fee_amount
            } else if !args.force {
                // Update the fee amount if it's not enough
                display_line!(
                    context.io(),
                    "The provided gas price {} is less than the minimum \
                     amount required {}, changing it to match the minimum",
                    validated_fee_amount.to_string(),
                    validated_minimum_fee.to_string()
                );
                validated_minimum_fee
            } else {
                validated_fee_amount
            }
        }
        None => validated_minimum_fee,
    };

    let mut updated_balance = match tx_source_balance {
        Some(TxSourcePostBalance {
            post_balance: balance,
            source,
            token,
        }) if token == args.fee_token && source == fee_payer_address => balance,
        _ => {
            let balance_key =
                token::balance_key(&args.fee_token, &fee_payer_address);

            rpc::query_storage_value::<_, token::Amount>(
                context.client(),
                &balance_key,
            )
            .await
            .unwrap_or_default()
        }
    };

    let total_fee = fee_amount.amount() * u64::from(args.gas_limit);

    let (unshield, unshielding_epoch) = match total_fee
        .checked_sub(updated_balance)
    {
        Some(diff) if !diff.is_zero() => {
            if let Some(spending_key) = args.fee_unshield.clone() {
                // Unshield funds for fee payment
                let target = namada_core::types::masp::TransferTarget::Address(
                    fee_payer_address.clone(),
                );
                let fee_amount = DenominatedAmount::new(
                    // NOTE: must unshield the total fee amount, not the
                    // diff, because the ledger evaluates the transaction in
                    // reverse (wrapper first, inner second) and cannot know
                    // ahead of time if the inner will modify the balance of
                    // the gas payer
                    total_fee,
                    0.into(),
                );

                match ShieldedContext::<N::ShieldedUtils>::gen_shielded_transfer(
                        context,
                        &spending_key,
                        &target,
                        &args.fee_token,
                        fee_amount,
                    )
                    .await
                {
                    Ok(Some(ShieldedTransfer {
                        builder: _,
                        masp_tx: transaction,
                        metadata: _data,
                        epoch: unshielding_epoch,
                    })) => {
                        let spends = transaction
                            .sapling_bundle()
                            .unwrap()
                            .shielded_spends
                            .len();
                        let converts = transaction
                            .sapling_bundle()
                            .unwrap()
                            .shielded_converts
                            .len();
                        let outs = transaction
                            .sapling_bundle()
                            .unwrap()
                            .shielded_outputs
                            .len();

                        let descriptions = spends + converts + outs;

                        let descriptions_limit_key=  parameter_storage::get_fee_unshielding_descriptions_limit_key();
                        let descriptions_limit =
                            rpc::query_storage_value::<_, u64>(
                                context.client(),
                                &descriptions_limit_key,
                            )
                            .await
                            .unwrap();

                        if u64::try_from(descriptions).unwrap()
                            > descriptions_limit
                            && !args.force
                        {
                            return Err(Error::from(
                                TxError::FeeUnshieldingError(format!(
                                    "Descriptions exceed the limit: found \
                                     {descriptions}, limit \
                                     {descriptions_limit}"
                                )),
                            ));
                        }

                        updated_balance += total_fee;
                        (Some(transaction), Some(unshielding_epoch))
                    }
                    Ok(None) => {
                        if !args.force {
                            return Err(Error::from(
                                TxError::FeeUnshieldingError(
                                    "Missing unshielding transaction"
                                        .to_string(),
                                ),
                            ));
                        }

                        (None, None)
                    }
                    Err(e) => {
                        if !args.force {
                            return Err(Error::from(
                                TxError::FeeUnshieldingError(e.to_string()),
                            ));
                        }

                        (None, None)
                    }
                }
            } else {
                let token_addr = args.fee_token.clone();
                if !args.force {
                    let fee_amount =
                        context.format_amount(&token_addr, total_fee).await;

                    let balance = context
                        .format_amount(&token_addr, updated_balance)
                        .await;
                    return Err(Error::from(TxError::BalanceTooLowForFees(
                        fee_payer_address,
                        token_addr,
                        fee_amount,
                        balance,
                    )));
                }

                (None, None)
            }
        }
        _ => {
            if args.fee_unshield.is_some() {
                display_line!(
                    context.io(),
                    "Enough transparent balance to pay fees: the fee \
                     unshielding spending key will be ignored"
                );
            }
            (None, None)
        }
    };

    let unshield_section_hash = unshield.map(|masp_tx| {
        let section = Section::MaspTx(masp_tx);
        let mut hasher = sha2::Sha256::new();
        section.hash(&mut hasher);
        tx.add_section(section);
        namada_core::types::hash::Hash(hasher.finalize().into())
    });

    tx.add_wrapper(
        Fee {
            amount_per_gas_unit: fee_amount,
            token: args.fee_token.clone(),
        },
        fee_payer,
        epoch,
        // TODO: partially validate the gas limit in client
        args.gas_limit,
        unshield_section_hash,
    );

    Ok(unshielding_epoch)
}

#[allow(clippy::result_large_err)]
fn other_err<T>(string: String) -> Result<T, Error> {
    Err(Error::Other(string))
}

/// Represents the transaction data that is displayed on a Ledger device
#[derive(Default, Serialize, Deserialize, Debug, Clone)]
pub struct LedgerVector {
    pub blob: String,
    pub index: u64,
    pub name: String,
    pub output: Vec<String>,
    pub output_expert: Vec<String>,
    pub valid: bool,
}

/// Adds a Ledger output line describing a given transaction amount and address
fn make_ledger_amount_addr(
    tokens: &HashMap<Address, String>,
    output: &mut Vec<String>,
    amount: DenominatedAmount,
    token: &Address,
    prefix: &str,
) {
    if let Some(token) = tokens.get(token) {
        output.push(format!(
            "{}Amount : {} {}",
            prefix,
            token.to_uppercase(),
            to_ledger_decimal(&amount.to_string()),
        ));
    } else {
        output.extend(vec![
            format!("{}Token : {}", prefix, token),
            format!(
                "{}Amount : {}",
                prefix,
                to_ledger_decimal(&amount.to_string())
            ),
        ]);
    }
}

/// Adds a Ledger output line describing a given transaction amount and asset
/// type
async fn make_ledger_amount_asset(
    tokens: &HashMap<Address, String>,
    output: &mut Vec<String>,
    amount: u64,
    token: &AssetType,
    assets: &HashMap<AssetType, (Address, MaspDenom, Epoch)>,
    prefix: &str,
) {
    if let Some((token, _, _epoch)) = assets.get(token) {
        // If the AssetType can be decoded, then at least display Addressees
        if let Some(token) = tokens.get(token) {
            output.push(format!(
                "{}Amount : {} {}",
                prefix,
                token.to_uppercase(),
                amount,
            ));
        } else {
            output.extend(vec![
                format!("{}Token : {}", prefix, token),
                format!("{}Amount : {}", prefix, amount,),
            ]);
        }
    } else {
        // Otherwise display the raw AssetTypes
        output.extend(vec![
            format!("{}Token : {}", prefix, token),
            format!(
                "{}Amount : {}",
                prefix,
                to_ledger_decimal(&amount.to_string())
            ),
        ]);
    }
}

/// Split the lines in the vector that are longer than the Ledger device's
/// character width
fn format_outputs(output: &mut Vec<String>) {
    const MAX_KEY_LEN: usize = 39;
    const MAX_VALUE_LEN: usize = 39;

    let mut i = 0;
    let mut pos = 0;
    // Break down each line that is too long one-by-one
    while pos < output.len() {
        let curr_line = output[pos].clone();
        let (key, mut value) =
            curr_line.split_once(':').unwrap_or(("", &curr_line));
        // Truncate the key length to the declared maximum
        let key = key.trim().chars().take(MAX_KEY_LEN - 1).collect::<String>();
        // Trim value because we will insert spaces later
        value = value.trim();
        if value.is_empty() {
            value = "(none)"
        }
        if value.chars().count() < MAX_VALUE_LEN {
            // No need to split the line in this case
            output[pos] = format!("{} | {} : {}", i, key, value);
            pos += 1;
        } else {
            // Line is too long so split it up. Repeat the key on each line
            output.remove(pos);
            let part_count = (value.chars().count() + MAX_VALUE_LEN - 2)
                / (MAX_VALUE_LEN - 1);
            for (idx, part) in value
                .chars()
                .chunks(MAX_VALUE_LEN - 1)
                .into_iter()
                .enumerate()
            {
                let line = format!(
                    "{} | {} [{}/{}] : {}",
                    i,
                    key,
                    idx + 1,
                    part_count,
                    part.collect::<String>(),
                );
                output.insert(pos, line);
                pos += 1;
            }
        }
        i += 1;
    }
}

/// Adds a Ledger output for the sender and destination for transparent and MASP
/// transactions
pub async fn make_ledger_masp_endpoints(
    tokens: &HashMap<Address, String>,
    output: &mut Vec<String>,
    transfer: &Transfer,
    builder: Option<&MaspBuilder>,
    assets: &HashMap<AssetType, (Address, MaspDenom, Epoch)>,
) {
    if transfer.source != MASP {
        output.push(format!("Sender : {}", transfer.source));
        if transfer.target == MASP {
            make_ledger_amount_addr(
                tokens,
                output,
                transfer.amount,
                &transfer.token,
                "Sending ",
            );
        }
    } else if let Some(builder) = builder {
        for sapling_input in builder.builder.sapling_inputs() {
            let vk = ExtendedViewingKey::from(*sapling_input.key());
            output.push(format!("Sender : {}", vk));
            make_ledger_amount_asset(
                tokens,
                output,
                sapling_input.value(),
                &sapling_input.asset_type(),
                assets,
                "Sending ",
            )
            .await;
        }
    }
    if transfer.target != MASP {
        output.push(format!("Destination : {}", transfer.target));
        if transfer.source == MASP {
            make_ledger_amount_addr(
                tokens,
                output,
                transfer.amount,
                &transfer.token,
                "Receiving ",
            );
        }
    } else if let Some(builder) = builder {
        for sapling_output in builder.builder.sapling_outputs() {
            let pa = PaymentAddress::from(sapling_output.address());
            output.push(format!("Destination : {}", pa));
            make_ledger_amount_asset(
                tokens,
                output,
                sapling_output.value(),
                &sapling_output.asset_type(),
                assets,
                "Receiving ",
            )
            .await;
        }
    }
    if transfer.source != MASP && transfer.target != MASP {
        make_ledger_amount_addr(
            tokens,
            output,
            transfer.amount,
            &transfer.token,
            "",
        );
    }
}

/// Convert decimal numbers into the format used by Ledger. Specifically remove
/// all insignificant zeros occurring after decimal point.
fn to_ledger_decimal(amount: &str) -> String {
    if amount.contains('.') {
        let mut amount = amount.trim_end_matches('0').to_string();
        if amount.ends_with('.') {
            amount.push('0')
        }
        amount
    } else {
        amount.to_string() + ".0"
    }
}

/// A ProposalVote wrapper that prints the spending cap with Ledger decimal
/// formatting.
struct LedgerProposalVote<'a>(&'a StorageProposalVote);

impl<'a> Display for LedgerProposalVote<'a> {
    fn fmt(&self, f: &mut std::fmt::Formatter<'_>) -> std::fmt::Result {
        match &self.0 {
            StorageProposalVote::Yay(vote_type) => match vote_type {
                VoteType::Default => write!(f, "yay"),
                VoteType::PGFSteward => write!(f, "yay for PGF steward"),
                VoteType::PGFPayment => {
                    write!(f, "yay for PGF payment proposal")
                }
            },

            StorageProposalVote::Nay => write!(f, "nay"),
            StorageProposalVote::Abstain => write!(f, "abstain"),
        }
    }
}

/// A ProposalType wrapper that prints the hash of the contained WASM code if it
/// is present.
struct LedgerProposalType<'a>(&'a ProposalType, &'a Tx);

impl<'a> Display for LedgerProposalType<'a> {
    fn fmt(&self, f: &mut std::fmt::Formatter) -> std::fmt::Result {
        match self.0 {
            ProposalType::Default(None) => write!(f, "Default"),
            ProposalType::Default(Some(hash)) => {
                let extra = self
                    .1
                    .get_section(hash)
                    .and_then(|x| Section::extra_data_sec(x.as_ref()))
                    .expect("unable to load vp code")
                    .code
                    .hash();
                write!(f, "{}", HEXLOWER.encode(&extra.0))
            }
            ProposalType::PGFSteward(_) => write!(f, "PGF Steward"),
            ProposalType::PGFPayment(_) => write!(f, "PGF Payment"),
        }
    }
}

/// Converts the given transaction to the form that is displayed on the Ledger
/// device
pub async fn to_ledger_vector(
    wallet: &Wallet<impl WalletIo>,
    tx: &Tx,
) -> Result<LedgerVector, Error> {
    // To facilitate lookups of human-readable token names
    let tokens: HashMap<Address, String> = wallet
        .get_addresses()
        .into_iter()
        .map(|(alias, addr)| (addr, alias))
        .collect();

    let mut tv = LedgerVector {
        blob: HEXLOWER.encode(&tx.serialize_to_vec()),
        index: 0,
        valid: true,
        name: "Custom_0".to_string(),
        ..Default::default()
    };

    let code_sec = tx
        .get_section(tx.code_sechash())
        .ok_or_else(|| {
            Error::Other("expected tx code section to be present".to_string())
        })?
        .code_sec()
        .ok_or_else(|| {
            Error::Other("expected section to have code tag".to_string())
        })?;
    tv.output_expert.push(format!(
        "Code hash : {}",
        HEXLOWER.encode(&code_sec.code.hash().0)
    ));

    if code_sec.tag == Some(TX_INIT_ACCOUNT_WASM.to_string()) {
        let init_account = InitAccount::try_from_slice(
            &tx.data()
                .ok_or_else(|| Error::Other("Invalid Data".to_string()))?,
        )
        .map_err(|err| {
            Error::from(EncodingError::Conversion(err.to_string()))
        })?;
        tv.name = "Init_Account_0".to_string();

        let extra = tx
            .get_section(&init_account.vp_code_hash)
            .and_then(|x| Section::extra_data_sec(x.as_ref()))
            .ok_or_else(|| {
                Error::Other("unable to load vp code".to_string())
            })?;
        let vp_code = if extra.tag == Some(VP_USER_WASM.to_string()) {
            "User".to_string()
        } else {
            HEXLOWER.encode(&extra.code.hash().0)
        };
        tv.output.extend(vec![format!("Type : Init Account")]);
        tv.output.extend(
            init_account
                .public_keys
                .iter()
                .map(|k| format!("Public key : {}", k)),
        );
        tv.output.extend(vec![
            format!("Threshold : {}", init_account.threshold),
            format!("VP type : {}", vp_code),
        ]);

        tv.output_expert.extend(
            init_account
                .public_keys
                .iter()
                .map(|k| format!("Public key : {}", k)),
        );
        tv.output_expert.extend(vec![
            format!("Threshold : {}", init_account.threshold),
            format!("VP type : {}", HEXLOWER.encode(&extra.code.hash().0)),
        ]);
    } else if code_sec.tag == Some(TX_BECOME_VALIDATOR_WASM.to_string()) {
        let init_validator = BecomeValidator::try_from_slice(
            &tx.data()
                .ok_or_else(|| Error::Other("Invalid Data".to_string()))?,
        )
        .map_err(|err| {
            Error::from(EncodingError::Conversion(err.to_string()))
        })?;

        tv.name = "Init_Validator_0".to_string();

        tv.output.extend(vec!["Type : Init Validator".to_string()]);
        tv.output.extend(vec![
            format!("Address : {}", init_validator.address),
            format!("Consensus key : {}", init_validator.consensus_key),
            format!("Ethereum cold key : {}", init_validator.eth_cold_key),
            format!("Ethereum hot key : {}", init_validator.eth_hot_key),
            format!("Protocol key : {}", init_validator.protocol_key),
            format!("Commission rate : {}", init_validator.commission_rate),
            format!(
                "Maximum commission rate change : {}",
                init_validator.max_commission_rate_change,
            ),
            format!("Email : {}", init_validator.email),
        ]);
        if let Some(description) = &init_validator.description {
            tv.output.push(format!("Description : {}", description));
        }
        if let Some(website) = &init_validator.website {
            tv.output.push(format!("Website : {}", website));
        }
        if let Some(discord_handle) = &init_validator.discord_handle {
            tv.output
                .push(format!("Discord handle : {}", discord_handle));
        }

        tv.output_expert.extend(vec![
            format!("Address : {}", init_validator.address),
            format!("Consensus key : {}", init_validator.consensus_key),
            format!("Ethereum cold key : {}", init_validator.eth_cold_key),
            format!("Ethereum hot key : {}", init_validator.eth_hot_key),
            format!("Protocol key : {}", init_validator.protocol_key),
            format!("Commission rate : {}", init_validator.commission_rate),
            format!(
                "Maximum commission rate change : {}",
                init_validator.max_commission_rate_change
            ),
            format!("Email : {}", init_validator.email),
        ]);
        if let Some(description) = &init_validator.description {
            tv.output_expert
                .push(format!("Description : {}", description));
        }
        if let Some(website) = &init_validator.website {
            tv.output_expert.push(format!("Website : {}", website));
        }
        if let Some(discord_handle) = &init_validator.discord_handle {
            tv.output_expert
                .push(format!("Discord handle : {}", discord_handle));
        }
    } else if code_sec.tag == Some(TX_INIT_PROPOSAL.to_string()) {
        let init_proposal_data = InitProposalData::try_from_slice(
            &tx.data()
                .ok_or_else(|| Error::Other("Invalid Data".to_string()))?,
        )
        .map_err(|err| {
            Error::from(EncodingError::Conversion(err.to_string()))
        })?;

        tv.name = "Init_Proposal_0".to_string();

        let extra = tx
            .get_section(&init_proposal_data.content)
            .and_then(|x| Section::extra_data_sec(x.as_ref()))
            .expect("unable to load vp code")
            .code
            .hash();

        tv.output.push("Type : Init proposal".to_string());
        if let Some(id) = init_proposal_data.id.as_ref() {
            tv.output.push(format!("ID : {}", id));
        }
        tv.output.extend(vec![
            format!(
                "Proposal type : {}",
                LedgerProposalType(&init_proposal_data.r#type, tx)
            ),
            format!("Author : {}", init_proposal_data.author),
            format!(
                "Voting start epoch : {}",
                init_proposal_data.voting_start_epoch
            ),
            format!(
                "Voting end epoch : {}",
                init_proposal_data.voting_end_epoch
            ),
            format!("Grace epoch : {}", init_proposal_data.grace_epoch),
            format!("Content : {}", HEXLOWER.encode(&extra.0)),
        ]);

        if let Some(id) = init_proposal_data.id.as_ref() {
            tv.output_expert.push(format!("ID : {}", id));
        }
        tv.output_expert.extend(vec![
            format!(
                "Proposal type : {}",
                LedgerProposalType(&init_proposal_data.r#type, tx)
            ),
            format!("Author : {}", init_proposal_data.author),
            format!(
                "Voting start epoch : {}",
                init_proposal_data.voting_start_epoch
            ),
            format!(
                "Voting end epoch : {}",
                init_proposal_data.voting_end_epoch
            ),
            format!("Grace epoch : {}", init_proposal_data.grace_epoch),
            format!("Content : {}", HEXLOWER.encode(&extra.0)),
        ]);
    } else if code_sec.tag == Some(TX_VOTE_PROPOSAL.to_string()) {
        let vote_proposal = VoteProposalData::try_from_slice(
            &tx.data()
                .ok_or_else(|| Error::Other("Invalid Data".to_string()))?,
        )
        .map_err(|err| {
            Error::from(EncodingError::Conversion(err.to_string()))
        })?;

        tv.name = "Vote_Proposal_0".to_string();

        tv.output.extend(vec![
            format!("Type : Vote Proposal"),
            format!("ID : {}", vote_proposal.id),
            format!("Vote : {}", LedgerProposalVote(&vote_proposal.vote)),
            format!("Voter : {}", vote_proposal.voter),
        ]);
        for delegation in &vote_proposal.delegations {
            tv.output.push(format!("Delegation : {}", delegation));
        }

        tv.output_expert.extend(vec![
            format!("ID : {}", vote_proposal.id),
            format!("Vote : {}", LedgerProposalVote(&vote_proposal.vote)),
            format!("Voter : {}", vote_proposal.voter),
        ]);
        for delegation in vote_proposal.delegations {
            tv.output_expert
                .push(format!("Delegation : {}", delegation));
        }
    } else if code_sec.tag == Some(TX_REVEAL_PK.to_string()) {
        let public_key = common::PublicKey::try_from_slice(
            &tx.data()
                .ok_or_else(|| Error::Other("Invalid Data".to_string()))?,
        )
        .map_err(|err| {
            Error::from(EncodingError::Conversion(err.to_string()))
        })?;

        tv.name = "Reveal_Pubkey_0".to_string();

        tv.output.extend(vec![
            format!("Type : Reveal Pubkey"),
            format!("Public key : {}", public_key),
        ]);

        tv.output_expert
            .extend(vec![format!("Public key : {}", public_key)]);
    } else if code_sec.tag == Some(TX_UPDATE_ACCOUNT_WASM.to_string()) {
        let update_account = UpdateAccount::try_from_slice(
            &tx.data()
                .ok_or_else(|| Error::Other("Invalid Data".to_string()))?,
        )
        .map_err(|err| {
            Error::from(EncodingError::Conversion(err.to_string()))
        })?;

        tv.name = "Update_Account_0".to_string();
        tv.output.extend(vec![
            format!("Type : Update Account"),
            format!("Address : {}", update_account.addr),
        ]);
        tv.output.extend(
            update_account
                .public_keys
                .iter()
                .map(|k| format!("Public key : {}", k)),
        );
        if update_account.threshold.is_some() {
            tv.output.extend(vec![format!(
                "Threshold : {}",
                update_account.threshold.unwrap()
            )])
        }

        let vp_code_data = match &update_account.vp_code_hash {
            Some(hash) => {
                let extra = tx
                    .get_section(hash)
                    .and_then(|x| Section::extra_data_sec(x.as_ref()))
                    .ok_or_else(|| {
                        Error::Other("unable to load vp code".to_string())
                    })?;
                let vp_code = if extra.tag == Some(VP_USER_WASM.to_string()) {
                    "User".to_string()
                } else {
                    HEXLOWER.encode(&extra.code.hash().0)
                };
                Some((vp_code, extra.code.hash()))
            }
            None => None,
        };
        if let Some((vp_code, _)) = &vp_code_data {
            tv.output.extend(vec![format!("VP type : {}", vp_code)]);
        }
        tv.output_expert
            .extend(vec![format!("Address : {}", update_account.addr)]);
        tv.output_expert.extend(
            update_account
                .public_keys
                .iter()
                .map(|k| format!("Public key : {}", k)),
        );
        if let Some(threshold) = update_account.threshold {
            tv.output_expert
                .extend(vec![format!("Threshold : {}", threshold,)])
        }
        if let Some((_, extra_code_hash)) = vp_code_data {
            tv.output_expert.extend(vec![format!(
                "VP type : {}",
                HEXLOWER.encode(&extra_code_hash.0)
            )]);
        }
    } else if code_sec.tag == Some(TX_TRANSFER_WASM.to_string()) {
        let transfer = Transfer::try_from_slice(
            &tx.data()
                .ok_or_else(|| Error::Other("Invalid Data".to_string()))?,
        )
        .map_err(|err| {
            Error::from(EncodingError::Conversion(err.to_string()))
        })?;
        // To facilitate lookups of MASP AssetTypes
        let mut asset_types = HashMap::new();
        let builder = if let Some(shielded_hash) = transfer.shielded {
            tx.sections.iter().find_map(|x| match x {
                Section::MaspBuilder(builder)
                    if builder.target == shielded_hash =>
                {
                    for (addr, denom, epoch) in &builder.asset_types {
                        match make_asset_type(Some(*epoch), addr, *denom) {
                            Err(_) => None,
                            Ok(asset) => {
                                asset_types.insert(
                                    asset,
                                    (addr.clone(), *denom, *epoch),
                                );
                                Some(builder)
                            }
                        }?;
                    }
                    Some(builder)
                }
                _ => None,
            })
        } else {
            None
        };

        tv.name = "Transfer_0".to_string();

        tv.output.push("Type : Transfer".to_string());
        make_ledger_masp_endpoints(
            &tokens,
            &mut tv.output,
            &transfer,
            builder,
            &asset_types,
        )
        .await;
        make_ledger_masp_endpoints(
            &tokens,
            &mut tv.output_expert,
            &transfer,
            builder,
            &asset_types,
        )
        .await;
    } else if code_sec.tag == Some(TX_IBC_WASM.to_string()) {
        let any_msg = Any::decode(
            tx.data()
                .ok_or_else(|| Error::Other("Invalid Data".to_string()))?
                .as_ref(),
        )
        .map_err(|x| Error::from(EncodingError::Conversion(x.to_string())))?;

        tv.name = "IBC_0".to_string();
        tv.output.push("Type : IBC".to_string());

        match MsgTransfer::try_from(any_msg.clone()) {
            Ok(transfer) => {
                let transfer_token = format!(
                    "{} {}",
                    transfer.packet_data.token.amount,
                    transfer.packet_data.token.denom
                );
                tv.output.extend(vec![
                    format!("Source port : {}", transfer.port_id_on_a),
                    format!("Source channel : {}", transfer.chan_id_on_a),
                    format!("Token : {}", transfer_token),
                    format!("Sender : {}", transfer.packet_data.sender),
                    format!("Receiver : {}", transfer.packet_data.receiver),
                    format!(
                        "Timeout height : {}",
                        transfer.timeout_height_on_b
                    ),
                    format!(
                        "Timeout timestamp : {}",
                        transfer
                            .timeout_timestamp_on_b
                            .into_tm_time()
                            .map_or("(none)".to_string(), |time| time
                                .to_rfc3339())
                    ),
                ]);
                tv.output_expert.extend(vec![
                    format!("Source port : {}", transfer.port_id_on_a),
                    format!("Source channel : {}", transfer.chan_id_on_a),
                    format!("Token : {}", transfer_token),
                    format!("Sender : {}", transfer.packet_data.sender),
                    format!("Receiver : {}", transfer.packet_data.receiver),
                    format!(
                        "Timeout height : {}",
                        transfer.timeout_height_on_b
                    ),
                    format!(
                        "Timeout timestamp : {}",
                        transfer
                            .timeout_timestamp_on_b
                            .into_tm_time()
                            .map_or("(none)".to_string(), |time| time
                                .to_rfc3339())
                    ),
                ]);
            }
            _ => {
                for line in format!("{:#?}", any_msg).split('\n') {
                    let stripped = line.trim_start();
                    tv.output.push(format!("Part : {}", stripped));
                    tv.output_expert.push(format!("Part : {}", stripped));
                }
            }
        }
    } else if code_sec.tag == Some(TX_BOND_WASM.to_string()) {
        let bond = pos::Bond::try_from_slice(
            &tx.data()
                .ok_or_else(|| Error::Other("Invalid Data".to_string()))?,
        )
        .map_err(|err| {
            Error::from(EncodingError::Conversion(err.to_string()))
        })?;

        tv.name = "Bond_0".to_string();

        tv.output.push("Type : Bond".to_string());
        if let Some(source) = bond.source.as_ref() {
            tv.output.push(format!("Source : {}", source));
        }
        tv.output.extend(vec![
            format!("Validator : {}", bond.validator),
            format!(
                "Amount : NAM {}",
                to_ledger_decimal(&bond.amount.to_string_native())
            ),
        ]);

        if let Some(source) = bond.source.as_ref() {
            tv.output_expert.push(format!("Source : {}", source));
        }
        tv.output_expert.extend(vec![
            format!("Validator : {}", bond.validator),
            format!(
                "Amount : NAM {}",
                to_ledger_decimal(&bond.amount.to_string_native())
            ),
        ]);
    } else if code_sec.tag == Some(TX_UNBOND_WASM.to_string()) {
        let unbond = pos::Unbond::try_from_slice(
            &tx.data()
                .ok_or_else(|| Error::Other("Invalid Data".to_string()))?,
        )
        .map_err(|err| {
            Error::from(EncodingError::Conversion(err.to_string()))
        })?;

        tv.name = "Unbond_0".to_string();

        tv.output.push("Type : Unbond".to_string());
        if let Some(source) = unbond.source.as_ref() {
            tv.output.push(format!("Source : {}", source));
        }
        tv.output.extend(vec![
            format!("Validator : {}", unbond.validator),
            format!(
                "Amount : NAM {}",
                to_ledger_decimal(&unbond.amount.to_string_native())
            ),
        ]);

        if let Some(source) = unbond.source.as_ref() {
            tv.output_expert.push(format!("Source : {}", source));
        }
        tv.output_expert.extend(vec![
            format!("Validator : {}", unbond.validator),
            format!(
                "Amount : NAM {}",
                to_ledger_decimal(&unbond.amount.to_string_native())
            ),
        ]);
    } else if code_sec.tag == Some(TX_WITHDRAW_WASM.to_string()) {
        let withdraw = pos::Withdraw::try_from_slice(
            &tx.data()
                .ok_or_else(|| Error::Other("Invalid Data".to_string()))?,
        )
        .map_err(|err| {
            Error::from(EncodingError::Conversion(err.to_string()))
        })?;

        tv.name = "Withdraw_0".to_string();

        tv.output.push("Type : Withdraw".to_string());
        if let Some(source) = withdraw.source.as_ref() {
            tv.output.push(format!("Source : {}", source));
        }
        tv.output
            .push(format!("Validator : {}", withdraw.validator));

        if let Some(source) = withdraw.source.as_ref() {
            tv.output_expert.push(format!("Source : {}", source));
        }
        tv.output_expert
            .push(format!("Validator : {}", withdraw.validator));
    } else if code_sec.tag == Some(TX_CLAIM_REWARDS_WASM.to_string()) {
        let claim = pos::Withdraw::try_from_slice(
            &tx.data()
                .ok_or_else(|| Error::Other("Invalid Data".to_string()))?,
        )
        .map_err(|err| {
            Error::from(EncodingError::Conversion(err.to_string()))
        })?;

        tv.name = "Claim_Rewards_0".to_string();

        tv.output.push("Type : Claim Rewards".to_string());
        if let Some(source) = claim.source.as_ref() {
            tv.output.push(format!("Source : {}", source));
        }
        tv.output.push(format!("Validator : {}", claim.validator));

        if let Some(source) = claim.source.as_ref() {
            tv.output_expert.push(format!("Source : {}", source));
        }
        tv.output_expert
            .push(format!("Validator : {}", claim.validator));
    } else if code_sec.tag == Some(TX_CHANGE_COMMISSION_WASM.to_string()) {
        let commission_change = pos::CommissionChange::try_from_slice(
            &tx.data()
                .ok_or_else(|| Error::Other("Invalid Data".to_string()))?,
        )
        .map_err(|err| {
            Error::from(EncodingError::Conversion(err.to_string()))
        })?;

        tv.name = "Change_Commission_0".to_string();

        tv.output.extend(vec![
            format!("Type : Change commission"),
            format!("New rate : {}", commission_change.new_rate),
            format!("Validator : {}", commission_change.validator),
        ]);

        tv.output_expert.extend(vec![
            format!("New rate : {}", commission_change.new_rate),
            format!("Validator : {}", commission_change.validator),
        ]);
    } else if code_sec.tag == Some(TX_CHANGE_METADATA_WASM.to_string()) {
        let metadata_change = pos::MetaDataChange::try_from_slice(
            &tx.data()
                .ok_or_else(|| Error::Other("Invalid Data".to_string()))?,
        )
        .map_err(|err| {
            Error::from(EncodingError::Conversion(err.to_string()))
        })?;

        tv.name = "Change_MetaData_0".to_string();

        tv.output.extend(vec!["Type : Change metadata".to_string()]);

        let mut other_items = vec![];
        if let Some(email) = metadata_change.email {
            other_items.push(format!("New email : {}", email));
        }
        if let Some(description) = metadata_change.description {
            if description.is_empty() {
                other_items.push("Description removed".to_string());
            } else {
                other_items.push(format!("New description : {}", description));
            }
        }
        if let Some(website) = metadata_change.website {
            if website.is_empty() {
                other_items.push("Website removed".to_string());
            } else {
                other_items.push(format!("New website : {}", website));
            }
        }
        if let Some(discord_handle) = metadata_change.discord_handle {
            if discord_handle.is_empty() {
                other_items.push("Discord handle removed".to_string());
            } else {
                other_items
                    .push(format!("New discord handle : {}", discord_handle));
            }
        }

        tv.output.extend(other_items.clone());
        tv.output_expert.extend(other_items);
    } else if code_sec.tag == Some(TX_CHANGE_CONSENSUS_KEY_WASM.to_string()) {
        let consensus_key_change = pos::ConsensusKeyChange::try_from_slice(
            &tx.data()
                .ok_or_else(|| Error::Other("Invalid Data".to_string()))?,
        )
        .map_err(|err| {
            Error::from(EncodingError::Conversion(err.to_string()))
        })?;

        tv.name = "Change_Consensus_Key_0".to_string();

        tv.output.extend(vec![
            format!("Type : Change consensus key"),
            format!(
                "New consensus key : {}",
                consensus_key_change.consensus_key
            ),
            format!("Validator : {}", consensus_key_change.validator),
        ]);

        tv.output_expert.extend(vec![
            format!(
                "New consensus key : {}",
                consensus_key_change.consensus_key
            ),
            format!("Validator : {}", consensus_key_change.validator),
        ]);
    } else if code_sec.tag == Some(TX_UNJAIL_VALIDATOR_WASM.to_string()) {
        let address = Address::try_from_slice(
            &tx.data()
                .ok_or_else(|| Error::Other("Invalid Data".to_string()))?,
        )
        .map_err(|err| {
            Error::from(EncodingError::Conversion(err.to_string()))
        })?;

        tv.name = "Unjail_Validator_0".to_string();

        tv.output.extend(vec![
            format!("Type : Unjail Validator"),
            format!("Validator : {}", address),
        ]);

        tv.output_expert.push(format!("Validator : {}", address));
    } else if code_sec.tag == Some(TX_DEACTIVATE_VALIDATOR_WASM.to_string()) {
        let address = Address::try_from_slice(
            &tx.data()
                .ok_or_else(|| Error::Other("Invalid Data".to_string()))?,
        )
        .map_err(|err| {
            Error::from(EncodingError::Conversion(err.to_string()))
        })?;

        tv.name = "Deactivate_Validator_0".to_string();

        tv.output.extend(vec![
            format!("Type : Deactivate Validator"),
            format!("Validator : {}", address),
        ]);

        tv.output_expert.push(format!("Validator : {}", address));
    } else if code_sec.tag == Some(TX_REACTIVATE_VALIDATOR_WASM.to_string()) {
        let address = Address::try_from_slice(
            &tx.data()
                .ok_or_else(|| Error::Other("Invalid Data".to_string()))?,
        )
        .map_err(|err| {
            Error::from(EncodingError::Conversion(err.to_string()))
        })?;

        tv.name = "Reactivate_Validator_0".to_string();

        tv.output.extend(vec![
            format!("Type : Reactivate Validator"),
            format!("Validator : {}", address),
        ]);

        tv.output_expert.push(format!("Validator : {}", address));
    } else if code_sec.tag == Some(TX_REDELEGATE_WASM.to_string()) {
        let redelegation = pos::Redelegation::try_from_slice(
            &tx.data()
                .ok_or_else(|| Error::Other("Invalid Data".to_string()))?,
        )
        .map_err(|err| {
            Error::from(EncodingError::Conversion(err.to_string()))
        })?;

        tv.name = "Redelegate_0".to_string();

        tv.output.extend(vec![
            format!("Type : Redelegate"),
            format!("Source Validator : {}", redelegation.src_validator),
            format!("Destination Validator : {}", redelegation.dest_validator),
            format!("Owner : {}", redelegation.owner),
            format!(
                "Amount : {}",
                to_ledger_decimal(&redelegation.amount.to_string_native())
            ),
        ]);

        tv.output_expert.extend(vec![
            format!("Source Validator : {}", redelegation.src_validator),
            format!("Destination Validator : {}", redelegation.dest_validator),
            format!("Owner : {}", redelegation.owner),
            format!(
                "Amount : {}",
                to_ledger_decimal(&redelegation.amount.to_string_native())
            ),
        ]);
    } else if code_sec.tag == Some(TX_UPDATE_STEWARD_COMMISSION.to_string()) {
        let update = UpdateStewardCommission::try_from_slice(
            &tx.data()
                .ok_or_else(|| Error::Other("Invalid Data".to_string()))?,
        )
        .map_err(|err| {
            Error::from(EncodingError::Conversion(err.to_string()))
        })?;

        tv.name = "Update_Steward_Commission_0".to_string();
        tv.output.extend(vec![
            format!("Type : Update Steward Commission"),
            format!("Steward : {}", update.steward),
        ]);
        for (address, dec) in &update.commission {
            tv.output.push(format!("Commission : {} {}", address, dec));
        }

        tv.output_expert
            .push(format!("Steward : {}", update.steward));
        for (address, dec) in &update.commission {
            tv.output_expert
                .push(format!("Commission : {} {}", address, dec));
        }
    } else if code_sec.tag == Some(TX_RESIGN_STEWARD.to_string()) {
        let address = Address::try_from_slice(
            &tx.data()
                .ok_or_else(|| Error::Other("Invalid Data".to_string()))?,
        )
        .map_err(|err| {
            Error::from(EncodingError::Conversion(err.to_string()))
        })?;

        tv.name = "Resign_Steward_0".to_string();

        tv.output.extend(vec![
            format!("Type : Resign Steward"),
            format!("Steward : {}", address),
        ]);

        tv.output_expert.push(format!("Steward : {}", address));
    } else if code_sec.tag == Some(TX_BRIDGE_POOL_WASM.to_string()) {
        let transfer = PendingTransfer::try_from_slice(
            &tx.data()
                .ok_or_else(|| Error::Other("Invalid Data".to_string()))?,
        )
        .map_err(|err| {
            Error::from(EncodingError::Conversion(err.to_string()))
        })?;

        tv.name = "Bridge_Pool_Transfer_0".to_string();

        tv.output.extend(vec![
            format!("Type : Bridge Pool Transfer"),
            format!("Transfer Kind : {}", transfer.transfer.kind),
            format!("Transfer Sender : {}", transfer.transfer.sender),
            format!("Transfer Recipient : {}", transfer.transfer.recipient),
            format!("Transfer Asset : {}", transfer.transfer.asset),
            format!("Transfer Amount : {}", transfer.transfer.amount),
            format!("Gas Payer : {}", transfer.gas_fee.payer),
            format!("Gas Token : {}", transfer.gas_fee.token),
            format!("Gas Amount : {}", transfer.gas_fee.amount),
        ]);

        tv.output_expert.extend(vec![
            format!("Transfer Kind : {}", transfer.transfer.kind),
            format!("Transfer Sender : {}", transfer.transfer.sender),
            format!("Transfer Recipient : {}", transfer.transfer.recipient),
            format!("Transfer Asset : {}", transfer.transfer.asset),
            format!("Transfer Amount : {}", transfer.transfer.amount),
            format!("Gas Payer : {}", transfer.gas_fee.payer),
            format!("Gas Token : {}", transfer.gas_fee.token),
            format!("Gas Amount : {}", transfer.gas_fee.amount),
        ]);
    } else {
        tv.name = "Custom_0".to_string();
        tv.output.push("Type : Custom".to_string());
    }

    if let Some(wrapper) = tx.header.wrapper() {
        let fee_amount_per_gas_unit =
            to_ledger_decimal(&wrapper.fee.amount_per_gas_unit.to_string());
        tv.output_expert.extend(vec![
            format!("Timestamp : {}", tx.header.timestamp.0),
            format!("Pubkey : {}", wrapper.pk),
            format!("Epoch : {}", wrapper.epoch),
            format!("Gas limit : {}", u64::from(wrapper.gas_limit)),
        ]);
        if let Some(token) = tokens.get(&wrapper.fee.token) {
            tv.output_expert.push(format!(
                "Fees/gas unit : {} {}",
                token.to_uppercase(),
                fee_amount_per_gas_unit,
            ));
        } else {
            tv.output_expert.extend(vec![
                format!("Fee token : {}", wrapper.fee.token),
                format!("Fees/gas unit : {}", fee_amount_per_gas_unit),
            ]);
        }
    }

    // Finally, index each line and break those that are too long
    format_outputs(&mut tv.output);
    format_outputs(&mut tv.output_expert);
    Ok(tv)
}<|MERGE_RESOLUTION|>--- conflicted
+++ resolved
@@ -65,18 +65,7 @@
 use crate::wallet::{Wallet, WalletIo};
 use crate::{args, display_line, rpc, MaybeSend, Namada};
 
-<<<<<<< HEAD
-#[cfg(feature = "std")]
-/// Env. var specifying where to store signing test vectors
-const ENV_VAR_LEDGER_LOG_PATH: &str = "NAMADA_LEDGER_LOG_PATH";
-#[cfg(feature = "std")]
-/// Env. var specifying where to store transaction debug outputs
-const ENV_VAR_TX_LOG_PATH: &str = "NAMADA_TX_LOG_PATH";
-
 /// A structure holding the signing data to craft a transaction
-=======
-/// A struture holding the signing data to craft a transaction
->>>>>>> 6936ac2c
 #[derive(Clone)]
 pub struct SigningTxData {
     /// The address owning the transaction
