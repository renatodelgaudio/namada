//! Functionality for accessing the storage subspace
<<<<<<< HEAD
pub mod proof;
pub mod vote_tallies;
pub use namada_core::ledger::eth_bridge::storage::{
    bridge_pool, wrapped_erc20s, *,
};
=======
pub use namada_core::ledger::eth_bridge::storage::bridge_pool;
pub mod eth_bridge_queries;
pub mod vote_tallies;

pub use namada_core::ledger::eth_bridge::storage::{wrapped_erc20s, *};
>>>>>>> dc2586dc
<|MERGE_RESOLUTION|>--- conflicted
+++ resolved
@@ -1,14 +1,7 @@
 //! Functionality for accessing the storage subspace
-<<<<<<< HEAD
+pub mod eth_bridge_queries;
 pub mod proof;
 pub mod vote_tallies;
 pub use namada_core::ledger::eth_bridge::storage::{
     bridge_pool, wrapped_erc20s, *,
-};
-=======
-pub use namada_core::ledger::eth_bridge::storage::bridge_pool;
-pub mod eth_bridge_queries;
-pub mod vote_tallies;
-
-pub use namada_core::ledger::eth_bridge::storage::{wrapped_erc20s, *};
->>>>>>> dc2586dc
+};